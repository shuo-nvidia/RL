# Copyright (c) 2025, NVIDIA CORPORATION.  All rights reserved.
#
# Licensed under the Apache License, Version 2.0 (the "License");
# you may not use this file except in compliance with the License.
# You may obtain a copy of the License at
#
#     http://www.apache.org/licenses/LICENSE-2.0
#
# Unless required by applicable law or agreed to in writing, software
# distributed under the License is distributed on an "AS IS" BASIS,
# WITHOUT WARRANTIES OR CONDITIONS OF ANY KIND, either express or implied.
# See the License for the specific language governing permissions and
# limitations under the License.
from typing import Any, NotRequired, Optional, TypedDict, TypeVar

import torch
import torch.distributed

from nemo_rl.algorithms.interfaces import LossFunction, LossType
from nemo_rl.algorithms.utils import (
    calculate_kl_penalty_joschu2020,
    masked_mean,
)
from nemo_rl.distributed.batched_data_dict import BatchedDataDict
from nemo_rl.distributed.model_utils import (
    from_parallel_logits_to_logprobs,
    gather_logits_at_global_indices,
<<<<<<< HEAD
    _get_tokens_on_this_cp_rank,
    allgather_cp_sharded_tensor
    
)
from nemo_rl.models.dtensor.parallelize import (
=======
>>>>>>> 73331de6
    get_logprobs_from_vocab_parallel_logits,
    compute_global_exp_logits_and_max,
    gather_logits_at_global_indices,
)

Tensor = TypeVar("Tensor", bound=torch.Tensor)


class ClippedPGLossConfig(TypedDict):
    reference_policy_kl_penalty: float
    ratio_clip_min: float
    ratio_clip_max: float
    ratio_clip_c: float
    use_on_policy_kl_approximation: bool
    use_importance_sampling_correction: bool
    token_level_loss: bool
    # If True, apply the off-policy importance-sampling correction at the
    # sequence level (one weight per generated sample), as in GSPO.
    # If False (default), correction is applied at the token level as in the
    # original GRPO paper.
    sequence_level_importance_ratios: NotRequired[bool]


class ClippedPGLossDataDict(TypedDict):
    """Required keys for the Clipped Policy Gradient loss function."""

    input_ids: torch.Tensor
    advantages: torch.Tensor
    prev_logprobs: torch.Tensor
    generation_logprobs: torch.Tensor
    reference_policy_logprobs: torch.Tensor
    token_mask: torch.Tensor
    sample_mask: torch.Tensor
    __extra__: Any


class ClippedPGLossFn(LossFunction):
    """Generalized Clipped Policy Gradient loss function w/ KL regularization.

    This implements:

    - PPO (Clipped) - https://arxiv.org/abs/1707.06347
    - GRPO - https://arxiv.org/abs/2402.03300
    - REINFORCE/RLOO (set disable_ppo_ratio = True and ignores ratio_clip_min/ratio_clip_max) - https://arxiv.org/abs/2402.14740
    - GSPO (set sequence_level_importance_ratios = True and token_level_loss = False) - https://arxiv.org/abs/2507.18071

    Formula:
    L(θ) = E_t [ min(r_t(θ) * A_t, clip(r_t(θ), 1-ε, 1+ε) * A_t) ] - β * KL(π_θ || π_ref)

    where:
    - r_t(θ) = π_θ(a_t|s_t) / π_θ_old(a_t|s_t) is the probability ratio
    - A_t is the advantage estimate
    - ε is the clip parameter (ratio_clip_min/ratio_clip_max)
        - As proposed in the DAPO paper (https://arxiv.org/pdf/2503.14476),
          we allow setting a distinct minimum and maximum value for the clip parameter (set to the same value for PPO/GRPO/etc.)
            - ratio_clip_min: minimum value for the clip parameter
            - ratio_clip_max: maximum value for the clip parameter
    - β is the KL penalty coefficient (reference_policy_kl_penalty)
    - KL(π_θ || π_ref) is the KL divergence between the current policy and reference policy (Schulman Approx.)

    For REINFORCE/RLOO (when disable_ppo_ratio=True), the formula simplifies to:
    L(θ) = E_t [ π_θ(a_t|s_t) * A_t ] - β * KL(π_θ || π_ref)

    Also supports "Dual-Clipping" from https://arxiv.org/pdf/1912.09729, which
    imposes an additional upper bound on the probability ratio when advantages are negative.
    This prevents excessive policy updates. $rA << 0$ -> $cA$(clipped)
    The loss function is modified to the following when A_t < 0:
    L(θ) = E_t [ max(min(r_t(θ) * A_t, clip(r_t(θ), 1-ε, 1+ε) * A_t), c * A_t) ] - β * KL(π_θ || π_ref)

    where:
    - c is the dual-clip parameter (ratio_clip_c), which must be greater than 1 and is
      usually set as 3 empirically.

    Due to potential numerical instability, we cast the logits to float32 before computing the loss.
    """

    def __init__(self, cfg: ClippedPGLossConfig):
        self.ratio_clip_min = cfg["ratio_clip_min"]
        self.ratio_clip_max = cfg["ratio_clip_max"]
        self.ratio_clip_c = cfg["ratio_clip_c"]  # set to None to disable dual-clipping
        self.reference_policy_kl_penalty = cfg["reference_policy_kl_penalty"]
        self.disable_ppo_ratio = cfg.get("disable_ppo_ratio", False)
        self.use_on_policy_kl_approximation = cfg["use_on_policy_kl_approximation"]
        self.use_importance_sampling_correction = cfg[
            "use_importance_sampling_correction"
        ]
        # Whether to compute importance weights per-sequence instead of per-token.
        self.sequence_level_importance_ratios = cfg.get(
            "sequence_level_importance_ratios",
            False,
        )
        self.loss_type = (
            LossType.TOKEN_LEVEL if cfg["token_level_loss"] else LossType.SEQUENCE_LEVEL
        )
        if self.sequence_level_importance_ratios:
            assert self.loss_type == LossType.SEQUENCE_LEVEL, (
                "sequence-level importance sampling (e.g. GSPO) is mutually exclusive with token-level loss"
            )

    def __call__(
        self,
        next_token_logits: Tensor,
        data: BatchedDataDict[ClippedPGLossDataDict],
        global_valid_seqs: torch.Tensor,
        global_valid_toks: torch.Tensor,
        vocab_parallel_rank: Optional[int] = None,
        vocab_parallel_group: Optional[torch.distributed.ProcessGroup] = None,
        context_parallel_group: Optional[torch.distributed.ProcessGroup] = None,
    ) -> tuple[torch.Tensor, dict]:
        """Clipped Policy Gradient RL loss function."""
        token_mask = data["token_mask"][:, 1:]
        sample_mask = data["sample_mask"]
        advantages = data["advantages"][:, 1:]
        prev_logprobs = data["prev_logprobs"][:, 1:]
        generation_logprobs = data["generation_logprobs"][:, 1:]
        reference_policy_logprobs = data["reference_policy_logprobs"][:, 1:]
        seq_index = data.get("seq_index", None)

        mask = token_mask * sample_mask.unsqueeze(-1)

        # token_mult_prob_error
        # See more details and other metrics in docs/guides/grpo.md#metrics
        lp_error = torch.abs(generation_logprobs - prev_logprobs)  # noqa: F841  (precommit ignore for now)
        # average over all tokens in the microbatch
        mult_prob_error = masked_mean(
            torch.exp(lp_error * mask),
            mask,
            global_normalization_factor=global_valid_toks,
        ).item()

        next_token_logits = next_token_logits.to(torch.float32)

        if vocab_parallel_group is not None:
            assert vocab_parallel_rank is not None, (
                "vocab_parallel_rank must be provided when vocab_parallel_group is provided"
            )
            curr_logprobs = from_parallel_logits_to_logprobs(
                next_token_logits,
                data["input_ids"],
                vocab_start_index=vocab_parallel_rank * next_token_logits.shape[-1],
                vocab_end_index=(vocab_parallel_rank + 1) * next_token_logits.shape[-1],
                tp_group=vocab_parallel_group,
                inference_only=False,
                cp_group=context_parallel_group,
            )
            # slice off to the correct length to remove potential CP padding
            curr_logprobs = curr_logprobs[:, : data["input_ids"].shape[1] - 1]
        elif isinstance(next_token_logits, torch.distributed.tensor.DTensor):
            curr_logprobs = get_logprobs_from_vocab_parallel_logits(
                next_token_logits, data["input_ids"], seq_index=seq_index
            )
        else:
            next_token_logits_wo_last = next_token_logits[
                :, :-1
            ]  # Remove last position's logits
            next_token_logprobs = torch.nn.functional.log_softmax(
                next_token_logits_wo_last, dim=-1
            )
            next_tokens = data["input_ids"][:, 1:].cuda()  # Skip first token
            curr_logprobs = next_token_logprobs.gather(
                dim=-1, index=next_tokens.unsqueeze(-1)
            ).squeeze(-1)

        # Calculate KL regularization.
        if self.reference_policy_kl_penalty != 0:
            if self.use_on_policy_kl_approximation:
                # See: docs/guides/grpo.md#on-policy-kl-approximation
                kl_importance_weights = torch.exp(
                    curr_logprobs - generation_logprobs
                ).detach()
                kl_importance_weights = torch.nan_to_num(
                    kl_importance_weights, nan=0.0, posinf=0.0, neginf=0.0
                )
            else:
                kl_importance_weights = torch.ones_like(curr_logprobs)
            kl = (
                kl_importance_weights
                * self.reference_policy_kl_penalty
                * calculate_kl_penalty_joschu2020(
                    logprobs_policy=curr_logprobs,
                    logprobs_reference=reference_policy_logprobs,
                )
            )
            if self.loss_type == LossType.TOKEN_LEVEL:
                kl = masked_mean(
                    kl, mask, global_normalization_factor=global_valid_toks
                )
            else:
                kl = masked_mean(
                    masked_mean(kl, token_mask, dim=-1),
                    sample_mask,
                    global_normalization_factor=global_valid_seqs,
                )
        else:
            kl = torch.tensor(0.0)

        # Calculate clipped loss function if ppo ratio is enabled.
        if not self.disable_ppo_ratio:
            log_ratios = curr_logprobs - prev_logprobs
            if self.sequence_level_importance_ratios:
                seq_log_ratio_mean = masked_mean(
                    log_ratios,
                    token_mask,
                    dim=-1,
                ).unsqueeze(-1)
                seq_ratio = seq_log_ratio_mean.exp()
                ratios = seq_ratio.repeat(1, advantages.shape[1])
            else:
                ratios = log_ratios.exp()
            ratios_clamped = ratios.clamp(
                1.0 - self.ratio_clip_min, 1.0 + self.ratio_clip_max
            )
        else:
            ratios = curr_logprobs
            ratios_clamped = curr_logprobs

        loss1 = -advantages * ratios
        loss2 = -advantages * ratios_clamped

        # Determine which value to use for clipping (max for pessimistic estimate)
        clip_loss = torch.max(loss1, loss2)

        # Dual-clipping see https://arxiv.org/pdf/1912.09729
        if self.ratio_clip_c is not None:
            assert self.ratio_clip_c > 1, (
                f"ratio_clip_c must exceed 1 representing a lower bound of the ratios, got {self.ratio_clip_c}."
            )
            loss3 = -advantages * self.ratio_clip_c
            clip_loss = torch.where(
                advantages < 0, torch.min(clip_loss, loss3), clip_loss
            )

        # -------------------------------------------------------------
        # Off-policy (actor) importance-sampling correction
        # -------------------------------------------------------------
        # See: docs/guides/grpo.md#importance-sampling-correction
        if self.sequence_level_importance_ratios:
            # importance weight w_i = exp(Σ_t (log π_actor − log π_behaviour))
            seq_lp_diff = ((prev_logprobs - generation_logprobs) * mask).sum(dim=-1)
            actor_importance_weights = torch.exp(seq_lp_diff).detach()
            actor_importance_weights = torch.nan_to_num(
                actor_importance_weights, nan=0.0, posinf=0.0, neginf=0.0
            )
            # Broadcast to token dimension so we can reuse existing reduction
            actor_importance_weights_expanded = actor_importance_weights.unsqueeze(-1)
        else:
            # Token-level correction
            actor_importance_weights_expanded = torch.exp(
                prev_logprobs - generation_logprobs
            )
            actor_importance_weights_expanded = torch.nan_to_num(
                actor_importance_weights_expanded, nan=0.0, posinf=0.0, neginf=0.0
            )
        actor_importance_weights = actor_importance_weights_expanded
        del actor_importance_weights_expanded
        if self.use_importance_sampling_correction:
            importance_weights_to_use = actor_importance_weights
        else:
            importance_weights_to_use = torch.ones_like(prev_logprobs)

        if self.loss_type == LossType.TOKEN_LEVEL:
            actor_loss = masked_mean(
                importance_weights_to_use * clip_loss,
                mask,
                global_normalization_factor=global_valid_toks,
            )
        else:
            actor_loss = masked_mean(
                masked_mean(
                    importance_weights_to_use * clip_loss,
                    token_mask,
                    dim=-1,
                ),
                sample_mask,
                global_normalization_factor=global_valid_seqs,
            )

        # Metric: sampling importance ratio (mean over samples)
        # See: docs/guides/grpo.md#sampling-importance-ratio
        if self.sequence_level_importance_ratios:
            sample_importance_ratio = masked_mean(
                actor_importance_weights,
                sample_mask,
                global_normalization_factor=global_valid_seqs,
            )
        else:
            sample_importance_ratio = masked_mean(
                actor_importance_weights,
                mask,
                global_normalization_factor=global_valid_toks,
            )

        # Approximating entropy as E_{s ~ \pi_{gen}(s)}[-(\pi_{curr}/\pi_{gen})log(\pi_{curr}(s))]
        # See more details and other metrics in docs/guides/grpo.md#metrics
        with torch.no_grad():
            seq_entropy_approx = -masked_mean(
                torch.exp(curr_logprobs - generation_logprobs) * curr_logprobs,
                mask,
                global_normalization_factor=global_valid_toks,
            )

        loss = actor_loss + kl
        with torch.no_grad():
            probs_ratio = masked_mean(
                ratios.detach(),
                mask,
                global_normalization_factor=global_valid_toks,
            ).item()
            probs_ratio_clamped = masked_mean(
                ratios_clamped.detach(),
                mask,
                global_normalization_factor=global_valid_toks,
            ).item()

        # If you provided a global_valid_{seqs/toks}, all metrics here are globally normalized
        # by either sequence or token count, depending on particular metric.
        # To get the true metric, you'll need to sum over the microbatch.
        return (
            loss,
            {
                "loss": loss.item(),
                "probs_ratio": probs_ratio,
                "probs_ratio_clamped": probs_ratio_clamped,
                "kl_penalty": kl.item() / self.reference_policy_kl_penalty if kl else 0,
                "token_mult_prob_error": mult_prob_error,
                "sampling_importance_ratio": sample_importance_ratio.item(),
                "num_valid_samples": sample_mask.sum().item(),
                "approx_entropy": seq_entropy_approx.item(),
            },
        )


class NLLLoss(LossFunction):
    """Negative Log Likelihood Loss function."""

    loss_type = LossType.TOKEN_LEVEL

    def __call__(
        self,
        next_token_logits: Tensor,
        data: BatchedDataDict[Any],
        global_valid_seqs: Tensor | None,
        global_valid_toks: Tensor,
        vocab_parallel_rank: Optional[int] = None,
        vocab_parallel_group: Optional[torch.distributed.ProcessGroup] = None,
        context_parallel_group: Optional[torch.distributed.ProcessGroup] = None,
        dpo_loss: bool = False,
        dpo_average_log_probs: bool = False,
    ) -> tuple[torch.Tensor, dict[str, Any]]:
        # logits shape: [batch_size, seq_len, vocab_size]
        # Get the next token logits for each position
        token_mask = data["token_mask"][:, 1:]
        sample_mask = data["sample_mask"]
        mask = token_mask * sample_mask.unsqueeze(-1)
        seq_index = data.get("seq_index", None)

        next_token_logits = next_token_logits.to(torch.float32)

        # Gather the logprobs for the actual next tokens
        if vocab_parallel_group is not None:
            assert vocab_parallel_rank is not None, (
                "vocab_parallel_rank must be provided when vocab_parallel_group is provided"
            )
            token_logprobs = from_parallel_logits_to_logprobs(
                next_token_logits,
                data["input_ids"],
                vocab_start_index=vocab_parallel_rank * next_token_logits.shape[-1],
                vocab_end_index=(vocab_parallel_rank + 1) * next_token_logits.shape[-1],
                tp_group=vocab_parallel_group,
                inference_only=False,
                cp_group=context_parallel_group,
            )
            # slice off to the correct length to remove potential CP padding
            token_logprobs = token_logprobs[:, : data["input_ids"].shape[1] - 1]
        elif isinstance(next_token_logits, torch.distributed.tensor.DTensor):
            token_logprobs = get_logprobs_from_vocab_parallel_logits(
                next_token_logits, data["input_ids"], seq_index=seq_index
            )
        else:
            next_tokens = data["input_ids"][:, 1:].cuda()  # Skip first token
            next_token_logprobs = torch.nn.functional.log_softmax(
                next_token_logits, dim=-1
            )
            logprobs = next_token_logprobs[:, :-1]  # Remove last position's logits
            token_logprobs = logprobs.gather(
                dim=-1, index=next_tokens.unsqueeze(-1)
            ).squeeze(-1)

        if dpo_loss:
            ## shape: [batch_size]
            num_unmasked_tokens = torch.sum(mask, -1)
            ## multiply by sample_mask to zero out invalid samples
            loss = -torch.sum(token_logprobs * mask, dim=-1)
            if dpo_average_log_probs:
                loss = loss / num_unmasked_tokens.clamp(min=1)
        else:
            ## single scalar loss
            ## scale by the total number of tokens in the batch
            loss = -masked_mean(
                token_logprobs,
                mask,
                global_normalization_factor=global_valid_toks,
            )

        return loss, {
            "loss": loss.item() if loss.ndim == 0 else loss,
            "num_unmasked_tokens": mask.sum().item(),
            "num_valid_samples": sample_mask.sum().item(),
        }


class PreferenceLossDataDict(TypedDict):
    """Required keys for the preference loss function."""

    input_ids: torch.Tensor
    token_mask: torch.Tensor
    sample_mask: torch.Tensor


class PreferenceLoss(LossFunction):
    """Preference Loss function.

    Optimizes the model to prefer chosen responses over rejected ones

    The preference loss is computed as:
    L_pref(θ) = -E[log(σ(β * (r_chosen - r_rejected)))]

    where:
    - σ is the sigmoid function
    - β is a scaling factor (ex: `reference_policy_kl_penalty` in DPO)
    - r_chosen and r_rejected are the rewards for chosen and rejected responses

    Returns:
        tuple[torch.Tensor, dict]: A tuple containing:
            - The preference loss value
            - A dictionary with metrics including:
                - loss: Preference loss
                - accuracy: Fraction of examples where chosen response has higher reward
    """

    def __init__(self):
        self.loss_type = LossType.SEQUENCE_LEVEL

    def split_output_tensor(self, tensor: Tensor) -> tuple[Tensor, Tensor]:
        # tensor is of shape (2*micro_batch_size,)
        return tensor[::2], tensor[1::2]

    def _preference_loss(
        self,
        rewards: Tensor,
        sample_mask: Tensor,
        global_valid_seqs: Tensor,
        beta: float = 1.0,
    ) -> tuple[Tensor, Tensor, Tensor, Tensor]:
        rewards_chosen, rewards_rejected = self.split_output_tensor(rewards)
        rewards_delta = rewards_chosen - rewards_rejected

        per_sample_loss = (
            -torch.nn.functional.logsigmoid(beta * rewards_delta) * sample_mask[::2]
        )  ## zero out invalid samples

        ## divide by 2 because each preference example corresponds to 2 samples (chosen, rejected)
        return (
            masked_mean(
                per_sample_loss,
                sample_mask[::2],
                global_normalization_factor=global_valid_seqs / 2,
            ),
            masked_mean(
                rewards_chosen > rewards_rejected,
                sample_mask[::2],
                global_normalization_factor=global_valid_seqs / 2,
            ),
            masked_mean(
                rewards_chosen,
                sample_mask[::2],
                global_normalization_factor=global_valid_seqs / 2,
            ),
            masked_mean(
                rewards_rejected,
                sample_mask[1::2],
                global_normalization_factor=global_valid_seqs / 2,
            ),
        )

    def __call__(
        self,
        rewards: Tensor,
        data: BatchedDataDict[PreferenceLossDataDict],
        global_valid_seqs: Tensor,
        global_valid_toks: Tensor | None,
    ) -> tuple[torch.Tensor, dict[str, Any]]:
        sample_mask = data["sample_mask"]

        rewards = rewards.squeeze(-1)

        (
            preference_loss,
            accuracy,
            rewards_chosen_mean,
            rewards_rejected_mean,
        ) = self._preference_loss(rewards, sample_mask, global_valid_seqs)

        ## divide by 2 because we're summing over (chosen, rejected) pairs
        num_valid_samples = sample_mask.sum() / 2

        return preference_loss, {
            "loss": preference_loss.item(),
            "accuracy": accuracy.item(),
            "rewards_chosen_mean": rewards_chosen_mean.item(),
            "rewards_rejected_mean": rewards_rejected_mean.item(),
            "num_valid_samples": num_valid_samples.item(),
        }


class DPOLossConfig(TypedDict):
    reference_policy_kl_penalty: float
    preference_loss_weight: float
    sft_loss_weight: float
    preference_average_log_probs: bool
    sft_average_log_probs: bool


class DPOLossDataDict(TypedDict):
    """Required keys for the DPO loss function."""

    input_ids: torch.Tensor
    reference_policy_logprobs: torch.Tensor
    token_mask: torch.Tensor
    sample_mask: torch.Tensor


class DPOLossFn(PreferenceLoss):
    """Direct Preference Optimization (DPO) loss function.

    This loss function implements the DPO algorithm as described in:
    "Direct Preference Optimization: Your Language Model is Secretly a Reward Model"
    (https://arxiv.org/abs/2305.18290)

    The loss combines two main components:
    1. Preference Loss: Optimizes the model to prefer chosen responses over rejected ones
    2. SFT Loss (optional): Auxiliary supervised fine-tuning loss on chosen responses

    The total loss is computed as:
    L(θ) = w_p * L_pref(θ) + w_s * L_sft(θ)

    where:
    - w_p is the preference_loss_weight
    - w_s is the sft_loss_weight
    - L_pref(θ) is the preference loss term
    - L_sft(θ) is the supervised fine-tuning loss term

    The preference loss term is computed as:
    L_pref(θ) = -E[log(σ(β * (r_chosen - r_rejected)))]

    where:
    - σ is the sigmoid function
    - β is the reference_policy_kl_penalty
    - r_chosen and r_rejected are the rewards for chosen and rejected responses
    - The rewards are computed as the sum of log probability differences between
      the current policy and reference policy

    If preference_average_log_probs is True, the rewards are averaged over tokens:
    r = (1/n) * Σ_t (log π_θ(a_t|s_t) - log π_ref(a_t|s_t))

    Otherwise, the rewards are summed over tokens.

    The SFT loss term is a standard negative log likelihood loss on the chosen responses.
    If sft_average_log_probs is True, the loss is averaged over tokens.

    Args:
        cfg (DPOLossConfig): Configuration dictionary containing:
            - reference_policy_kl_penalty (float): Strength of the KL penalty term (β)
            - preference_loss_weight (float): Weight for the preference loss term (w_p)
            - sft_loss_weight (float): Weight for the SFT loss term (w_s)
            - preference_average_log_probs (bool): Whether to average log probs across tokens in preference loss
            - sft_average_log_probs (bool): Whether to average log probs across tokens in SFT loss

    Returns:
        tuple[torch.Tensor, dict]: A tuple containing:
            - The total loss value
            - A dictionary with metrics including:
                - loss: Total loss value
                - sft_loss: SFT loss component
                - preference_loss: Preference loss component
                - accuracy: Fraction of examples where chosen response has higher reward
    """

    def __init__(self, cfg: DPOLossConfig):
        self.reference_policy_kl_penalty = cfg["reference_policy_kl_penalty"]
        self.preference_loss_weight = cfg["preference_loss_weight"]
        self.sft_loss_weight = cfg["sft_loss_weight"]
        self.preference_average_log_probs = cfg["preference_average_log_probs"]
        self.sft_average_log_probs = cfg["sft_average_log_probs"]
        self.sft_loss = NLLLoss()

        self.loss_type = LossType.SEQUENCE_LEVEL

    def _dpo_loss(
        self,
        next_token_logits: Tensor,
        data: BatchedDataDict[DPOLossDataDict],
        global_valid_seqs: Tensor,
        vocab_parallel_rank: Optional[int] = None,
        vocab_parallel_group: Optional[torch.distributed.ProcessGroup] = None,
        context_parallel_group: Optional[torch.distributed.ProcessGroup] = None,
    ) -> tuple[Tensor, Tensor, Tensor, Tensor]:
        ## TODO(@ashors): there's some duplicate code here with the NLLLoss function. We should refactor
        token_mask = data["token_mask"][:, 1:]
        sample_mask = data["sample_mask"]
        seq_index = data.get("seq_index", None)

        next_token_logits = next_token_logits.to(torch.float32)
        if vocab_parallel_group is not None:
            assert vocab_parallel_rank is not None, (
                "vocab_parallel_rank must be provided when vocab_parallel_group is provided"
            )
            token_logprobs = from_parallel_logits_to_logprobs(
                next_token_logits,
                data["input_ids"],
                vocab_start_index=vocab_parallel_rank * next_token_logits.shape[-1],
                vocab_end_index=(vocab_parallel_rank + 1) * next_token_logits.shape[-1],
                tp_group=vocab_parallel_group,
                inference_only=False,
                cp_group=context_parallel_group,
            )
            # slice off to the correct length to remove potential CP padding
            token_logprobs = token_logprobs[:, : data["input_ids"].shape[1] - 1]
        elif isinstance(next_token_logits, torch.distributed.tensor.DTensor):
            token_logprobs = get_logprobs_from_vocab_parallel_logits(
                next_token_logits, data["input_ids"], seq_index=seq_index
            )
        else:
            next_tokens = data["input_ids"][:, 1:].cuda()  # Skip first token
            next_token_logprobs = torch.nn.functional.log_softmax(
                next_token_logits, dim=-1
            )
            logprobs = next_token_logprobs[:, :-1]  # Remove last position's logits
            token_logprobs = logprobs.gather(
                dim=-1, index=next_tokens.unsqueeze(-1)
            ).squeeze(-1)

        ref_logprobs = data["reference_policy_logprobs"][:, :-1]

        diff = (token_logprobs - ref_logprobs) * token_mask

        rewards = diff.sum(-1)
        if self.preference_average_log_probs:
            rewards = rewards / token_mask.sum(-1).clamp(min=1)

        return self._preference_loss(
            rewards, sample_mask, global_valid_seqs, self.reference_policy_kl_penalty
        )

    # TODO a cleaner typing fix would be required (probably that DPOLossFn should not inherit from PreferenceLoss)
    def __call__(  # type: ignore
        self,
        next_token_logits: Tensor,
        data: BatchedDataDict[DPOLossDataDict],
        global_valid_seqs: Tensor,
        global_valid_toks: Tensor | None,
        vocab_parallel_rank: Optional[int] = None,
        vocab_parallel_group: Optional[torch.distributed.ProcessGroup] = None,
        context_parallel_group: Optional[torch.distributed.ProcessGroup] = None,
    ) -> tuple[torch.Tensor, dict[str, Any]]:
        sft_loss_chosen = torch.tensor(0.0)
        if self.sft_loss_weight > 0:
            assert global_valid_toks is not None, (
                "global_valid_toks must be provided for SFT loss"
            )
            sft_loss, _ = self.sft_loss(
                next_token_logits,
                data,
                global_valid_seqs=global_valid_seqs,
                global_valid_toks=global_valid_toks,  ## unused because sft loss returned is at the sample level
                vocab_parallel_rank=vocab_parallel_rank,
                vocab_parallel_group=vocab_parallel_group,
                context_parallel_group=context_parallel_group,
                dpo_loss=True,
                dpo_average_log_probs=self.sft_average_log_probs,
            )
            sft_loss_chosen, sft_loss_rejected = self.split_output_tensor(sft_loss)
            sft_loss_chosen = masked_mean(
                sft_loss_chosen,
                data["sample_mask"][::2],
                global_normalization_factor=global_valid_seqs / 2,
            )

        (
            preference_loss,
            accuracy,
            rewards_chosen_mean,
            rewards_rejected_mean,
        ) = self._dpo_loss(
            next_token_logits,
            data,
            global_valid_seqs,
            vocab_parallel_rank=vocab_parallel_rank,
            vocab_parallel_group=vocab_parallel_group,
            context_parallel_group=context_parallel_group,
        )

        dpo_loss = (
            self.sft_loss_weight * sft_loss_chosen
            + self.preference_loss_weight * preference_loss
        )

        ## divide by 2 because we're summing over (chosen, rejected) pairs
        num_valid_samples = data["sample_mask"].sum() / 2

        return dpo_loss, {
            "loss": dpo_loss.item(),
            "sft_loss": sft_loss_chosen.item(),
            "preference_loss": preference_loss.item(),
            "accuracy": accuracy.item(),
            "rewards_chosen_mean": rewards_chosen_mean.item(),
            "rewards_rejected_mean": rewards_rejected_mean.item(),
            "num_valid_samples": num_valid_samples.item(),
        }


class SequencePackingLossWrapper:
    def __init__(
        self,
        loss_fn: LossFunction,
        cu_seqlens_q: Tensor,
        cu_seqlens_q_padded: Optional[Tensor] = None,
    ):
        self.loss_fn = loss_fn
        self.cu_seqlens_q = cu_seqlens_q
        self.cu_seqlens_q_padded = cu_seqlens_q_padded

    def __call__(
        self,
        next_token_logits: Tensor,
        data: BatchedDataDict[Any],
        global_valid_seqs: Tensor | None,
        global_valid_toks: Tensor | None,
        vocab_parallel_rank: Optional[int] = None,
        vocab_parallel_group: Optional[torch.distributed.ProcessGroup] = None,
        context_parallel_group: Optional[torch.distributed.ProcessGroup] = None,
    ) -> tuple[Tensor, dict[str, Any]]:
        """Wraps a loss function to handle sequence packing by doing one sequence at a time to avoid excessive padding."""
        unpadded_cu_seqlens = self.cu_seqlens_q
        unpadded_seq_lengths = self.cu_seqlens_q[1:] - self.cu_seqlens_q[:-1]
        if self.cu_seqlens_q_padded is not None:
            padded_cu_seqlens = self.cu_seqlens_q_padded
            padded_seq_lengths = (
                self.cu_seqlens_q_padded[1:] - self.cu_seqlens_q_padded[:-1]
            )
        else:
            padded_cu_seqlens = unpadded_cu_seqlens
            padded_seq_lengths = unpadded_seq_lengths
        seq_starts = padded_cu_seqlens[:-1]
        seq_ends = padded_cu_seqlens[1:]

        loss_accum = 0
        metrics_accum = {}
        for seq_idx in range(len(seq_starts)):
            seq_start = seq_starts[seq_idx].item()
            seq_end = seq_ends[seq_idx].item()

            # get sequence and unpad all 'data' tensors. The data dict is a BatchedDataDict of unpacked tensors
            seq_data = data.slice(seq_idx, seq_idx + 1)
            unpadded_seq_data = {}
            for k, v in seq_data.items():
                if isinstance(v, torch.Tensor) and v.ndim > 1 and v.shape[1] > 1:
                    unpadded_seq_data[k] = v[:, : unpadded_seq_lengths[seq_idx]]
                else:
                    unpadded_seq_data[k] = v

            # get next_token_logits
            cp_size = (
                1
                if context_parallel_group is None
                else torch.distributed.get_world_size(context_parallel_group)
            )
            logit_slice_idxs = slice(
                seq_start // cp_size,
                (seq_start + padded_seq_lengths[seq_idx]) // cp_size,
            )
            next_token_logits_slice = next_token_logits[:, logit_slice_idxs, :]

            loss, metrics = self.loss_fn(
                next_token_logits_slice,
                unpadded_seq_data,
                global_valid_seqs,
                global_valid_toks,
                vocab_parallel_rank=vocab_parallel_rank,
                vocab_parallel_group=vocab_parallel_group,
                context_parallel_group=context_parallel_group,
            )
            loss_accum += loss
            for k, v in metrics.items():
                if k not in metrics_accum:
                    metrics_accum[k] = 0
                metrics_accum[k] += v

        return loss_accum, metrics_accum


class DistillationLossConfig(TypedDict):
    temperature: float
    alpha: float
    kl_type: str
    mixed_kl_weight: float
    zero_outside_topk: bool

<<<<<<< HEAD
=======

>>>>>>> 73331de6
class DistillationLossDataDict(TypedDict):
    input_ids: torch.Tensor
    input_lengths: torch.Tensor
    token_mask: torch.Tensor
    sample_mask: torch.Tensor
    teacher_topk_logits: NotRequired[torch.Tensor]
    teacher_topk_indices: NotRequired[torch.Tensor]
    tau: NotRequired[float]


class DistillationLossFn(LossFunction):
<<<<<<< HEAD
    """Distillation loss function"""
    
    def __init__(self, cfg: DistillationLossConfig):
        self.temperature = cfg.get("temperature", 1.0)
        self.alpha = cfg.get("alpha", 0.5)
        self.kl_type = cfg.get("kl_type", "forward")  
        self.mixed_kl_weight = cfg.get("mixed_kl_weight", 0.5)
        self.zero_outside_topk=cfg.get("zero_outside_topk", False)
        self.log_infinitesimal=-100               
        self.loss_type = LossType.TOKEN_LEVEL
=======
    """Distillation loss function."""

    def __init__(self, cfg: DistillationLossConfig):
        self.temperature = cfg.get("temperature", 1.0)
        self.alpha = cfg.get("alpha", 0.5)
        self.kl_type = cfg.get("kl_type", "forward")
        self.mixed_kl_weight = cfg.get("mixed_kl_weight", 0.5)
        self.zero_outside_topk = cfg.get("zero_outside_topk", False)
        self.log_infinitesimal = -100
        self.loss_type = LossType.TOKEN_LEVEL

>>>>>>> 73331de6
    def __call__(
        self,
        next_token_logits: torch.Tensor,
        data: DistillationLossDataDict,
        global_valid_seqs: torch.Tensor,
        global_valid_toks: torch.Tensor,
        vocab_parallel_rank: Optional[int] = None,
        vocab_parallel_group: Optional[torch.distributed.ProcessGroup] = None,
        context_parallel_group: Optional[torch.distributed.ProcessGroup] = None,
    ) -> tuple[torch.Tensor, dict[str, Any]]:
        """Compute distillation loss between teacher and student logits.

        Notes:
        - Aligns token positions with next-token prediction: uses logits[:, :-1] vs input_ids[:, 1:].
        - Handles DTensor/TP the same way as NLLLoss to avoid mixing DTensor with torch.Tensor in gather.
        """
        # Basic shapes
        input_ids = data["input_ids"]
        batch_size = input_ids.shape[0]

        # CP support: get CP group and size
        cp_group = context_parallel_group
        cp_size = 1 if cp_group is None else torch.distributed.get_world_size(cp_group)

        # Ensure float32 for stability (match other losses)
        next_token_logits = next_token_logits.to(torch.float32)
        kl_type = getattr(self, "kl_type", "forward")
<<<<<<< HEAD
        log_infinitesimal=getattr(self, "log_infinitesimal", -23)
=======
        log_infinitesimal = getattr(self, "log_infinitesimal", -23)
>>>>>>> 73331de6
        per_token_kl = None
        # Preferred truncated-KL path: teacher provides top-k support per position
        teacher_topk_logits = data["teacher_topk_logits"]  # [B, S, k]
        teacher_topk_indices = data["teacher_topk_indices"]  # [B, S, k]

<<<<<<< HEAD
        if cp_size>1:   # if use cp, we will trim the student sequence length after CP aggregation
            student_logits_trimmed = next_token_logits
        else:         
            student_logits_trimmed = next_token_logits[:, :-1, :]
            teacher_topk_logits = teacher_topk_logits[:, :-1, :]
            teacher_topk_indices = teacher_topk_indices[:, :-1, :]
            
=======
        if (
            cp_size > 1
        ):  # if use cp, we will trim the student sequence length after CP aggregation
            student_logits_trimmed = next_token_logits
        else:
            student_logits_trimmed = next_token_logits[:, :-1, :]
            teacher_topk_logits = teacher_topk_logits[:, :-1, :]
            teacher_topk_indices = teacher_topk_indices[:, :-1, :]

>>>>>>> 73331de6
        if vocab_parallel_group is not None:
            assert vocab_parallel_rank is not None, (
                "vocab_parallel_rank must be provided when vocab_parallel_group is provided"
            )
            V_local = int(student_logits_trimmed.shape[-1])
            vocab_start_index = vocab_parallel_rank * V_local
            vocab_end_index = (vocab_parallel_rank + 1) * V_local
            student_topk_logits = gather_logits_at_global_indices(
                student_logits_trimmed,
                teacher_topk_indices,
                tp_group=vocab_parallel_group,
                cp_group=cp_group,
                vocab_start_index=vocab_start_index,
                vocab_end_index=vocab_end_index,
            )
        elif isinstance(next_token_logits, torch.distributed.tensor.DTensor):
            # DTensor path: use local shard with TP group/rank for distributed gather
            device_mesh = next_token_logits.device_mesh
            tp_group = device_mesh.get_group("tp")
            tp_rank = tp_group.rank()
<<<<<<< HEAD
            
            local_student_logits = next_token_logits.to_local()  # [B, S, V_local]
            if cp_size>1:
=======

            local_student_logits = next_token_logits.to_local()  # [B, S, V_local]
            if cp_size > 1:
>>>>>>> 73331de6
                pass
            else:
                local_student_logits = local_student_logits[:, :-1, :]
            V_local = int(local_student_logits.shape[-1])
            vocab_start_index = tp_rank * V_local
            vocab_end_index = (tp_rank + 1) * V_local
            # Ensure indices are on same device
            teacher_topk_indices = teacher_topk_indices.to(local_student_logits.device)
            student_topk_logits = gather_logits_at_global_indices(
                local_student_logits,
                teacher_topk_indices,
                tp_group=tp_group,
                cp_group=cp_group,
                vocab_start_index=vocab_start_index,
                vocab_end_index=vocab_end_index,
            )
<<<<<<< HEAD
            if self.zero_outside_topk:
                # Compute global softmax for student_topk_logits
                global_exp_logits, global_max_logits, H_all= compute_global_exp_logits_and_max(
                    local_student_logits,
                    tp_group=tp_group,
                    cp_group=cp_group,
                    vocab_start_index=vocab_start_index,
                    vocab_end_index=vocab_end_index,
                )
                
                # Compute student_topk_logprobs using global softmax normalization
                # student_topk_logits: [B, S, k], global_max_logits: [B, S], global_exp_logits: [B, S]
                # Global softmax: exp(x - global_max) / global_sum_exp
                student_topk_logprobs = (student_topk_logits - global_max_logits.unsqueeze(-1)) - torch.log(global_exp_logits.unsqueeze(-1))

        else:
            if self.zero_outside_topk:
                student_logprobs = torch.nn.functional.log_softmax(student_logits_trimmed, dim=-1)
                student_topk_logprobs = student_logprobs.gather(
                dim=-1, index=teacher_topk_indices.to(student_logprobs.device)
            )
                if kl_type != "forward":
                    H_all = (student_logprobs.exp() * student_logprobs).sum(-1)
                    # The entropy of the student probs [B, S-1]
                del student_logprobs
=======
        else:
            if self.zero_outside_topk:
                student_logprobs = torch.nn.functional.log_softmax(
                    student_logits_trimmed, dim=-1
                )
                student_topk_logprobs = student_logprobs.gather(
                    dim=-1, index=teacher_topk_indices.to(student_logprobs.device)
                )
                if kl_type != "forward":
                    H_all = (student_logprobs.exp() * student_logprobs).sum(-1)
                    # The entropy of the student probs [B, S-1]
>>>>>>> 73331de6
            else:
                student_topk_logits = student_logits_trimmed.gather(
                    dim=-1, index=teacher_topk_indices.to(student_logits_trimmed.device)
                )

        tau = float(data.get("tau", self.temperature))
<<<<<<< HEAD
        
        # Move teacher tensors to the same device/dtype as student_topk_logits
        if self.zero_outside_topk:
            teacher_topk_logits = teacher_topk_logits.to(student_topk_logprobs.device, dtype=student_topk_logprobs.dtype)
        else:
            teacher_topk_logits = teacher_topk_logits.to(student_topk_logits.device, dtype=student_topk_logits.dtype)
        
        if cp_size>1:
=======

        # Move teacher tensors to the same device/dtype as student_topk_logits
        if self.zero_outside_topk:
            teacher_topk_logits = teacher_topk_logits.to(
                student_topk_logprobs.device, dtype=student_topk_logprobs.dtype
            )
        else:
            teacher_topk_logits = teacher_topk_logits.to(
                student_topk_logits.device, dtype=student_topk_logits.dtype
            )

        if cp_size > 1:
>>>>>>> 73331de6
            teacher_topk_logits = teacher_topk_logits[:, :-1, :]
            student_topk_logits = student_topk_logits[:, :-1, :]

        teacher_log_probs = torch.nn.functional.log_softmax(
            teacher_topk_logits / float(tau), dim=-1
<<<<<<< HEAD
        )  
=======
        )
>>>>>>> 73331de6

        if self.zero_outside_topk:
            student_log_probs = student_topk_logprobs
        else:
<<<<<<< HEAD
            student_log_probs = torch.nn.functional.log_softmax(student_topk_logits, dim=-1) # [B, S-1, k]
           
        # CP handling is now done inside gather_logits_at_global_indices
        # No need for manual CP gather here
        
        student_probs = student_log_probs.exp() # [B, S-1, k]
        teacher_probs = teacher_log_probs.exp() # [B, S-1, k]
=======
            student_log_probs = torch.nn.functional.log_softmax(
                student_topk_logits, dim=-1
            )  # [B, S-1, k]

        # CP handling is now done inside gather_logits_at_global_indices
        # No need for manual CP gather here

        student_probs = student_log_probs.exp()  # [B, S-1, k]
        teacher_probs = teacher_log_probs.exp()  # [B, S-1, k]

>>>>>>> 73331de6
        if self.zero_outside_topk and kl_type != "forward":
            H_rest = H_all - (student_probs * student_topk_logprobs).sum(-1)
            del H_all
            P_rest = 1 - (student_probs.sum(-1))
            # The entropy and prob of the rest of the tokens [B, S-1]
<<<<<<< HEAD
        
        if kl_type == "forward":
            per_token_kl = teacher_probs * (
                teacher_log_probs - student_log_probs
            )
        elif kl_type == "reverse":
            per_token_kl = student_probs * (
                student_log_probs - teacher_log_probs
            )
        elif kl_type == "mixed":
            kl_forward = teacher_probs * (
                teacher_log_probs - student_log_probs
            )
            kl_reverse = student_probs * (
                student_log_probs - teacher_log_probs
            )
=======

        if kl_type == "forward":
            per_token_kl = teacher_probs * (teacher_log_probs - student_log_probs)
        elif kl_type == "reverse":
            per_token_kl = student_probs * (student_log_probs - teacher_log_probs)
        elif kl_type == "mixed":
            kl_forward = teacher_probs * (teacher_log_probs - student_log_probs)
            kl_reverse = student_probs * (student_log_probs - teacher_log_probs)
>>>>>>> 73331de6
            mixed_weight = getattr(self, "mixed_kl_weight", 0.5)
            per_token_kl = mixed_weight * kl_forward + (1.0 - mixed_weight) * kl_reverse
        else:
            raise ValueError(f"Invalid KL type: {kl_type}")
<<<<<<< HEAD
        
        per_token_kl = per_token_kl.sum(dim=-1) # [B, S-1]

        if self.zero_outside_topk: # if kl type is not forward, add a correction term to the loss
            if kl_type == "forward":
                pass
            elif kl_type == "reverse":
                per_token_kl = per_token_kl + H_rest - log_infinitesimal * P_rest    
                del H_rest         
            elif kl_type == "mixed":
                per_token_kl = per_token_kl + mixed_weight * (H_rest - log_infinitesimal * P_rest)  
                del H_rest           
=======

        per_token_kl = per_token_kl.sum(dim=-1)  # [B, S-1]

        if (
            self.zero_outside_topk
        ):  # if kl type is not forward, add a correction term to the loss
            if kl_type == "forward":
                pass
            elif kl_type == "reverse":
                per_token_kl = per_token_kl + H_rest - log_infinitesimal * P_rest
                del H_rest
            elif kl_type == "mixed":
                per_token_kl = per_token_kl + mixed_weight * (
                    H_rest - log_infinitesimal * P_rest
                )
                del H_rest
>>>>>>> 73331de6
            else:
                raise ValueError(f"Invalid KL type: {kl_type}")

        # Masking and reduction
        if "token_mask" in data and "sample_mask" in data:
            token_mask = data["token_mask"][:, 1:]
            sample_mask = data["sample_mask"]
            # Align mask length to current per_token_kl
            max_len = per_token_kl.shape[1]
            token_mask = token_mask[:, :max_len]
<<<<<<< HEAD
            mask = token_mask * sample_mask.unsqueeze(-1) # [B, S-1]
=======
            mask = token_mask * sample_mask.unsqueeze(-1)  # [B, S-1]
>>>>>>> 73331de6
            # align mask shape to per_token_kl
            kl_loss = masked_mean(
                per_token_kl,
                mask,
                global_normalization_factor=global_valid_toks,
            )
        else:
            kl_loss = per_token_kl.mean()

        alpha = getattr(self, "alpha", 1.0)
        total_loss = alpha * kl_loss

        metrics = {
            "loss": float(total_loss.item()) if total_loss.ndim == 0 else total_loss,
            "alpha": alpha,
<<<<<<< HEAD
            "kl_type_numeric": 1.0 if kl_type == "forward" else (2.0 if kl_type == "reverse" else 3.0),
=======
            "kl_type_numeric": 1.0
            if kl_type == "forward"
            else (2.0 if kl_type == "reverse" else 3.0),
>>>>>>> 73331de6
            "num_valid_samples": int(batch_size),
        }

        return total_loss, metrics<|MERGE_RESOLUTION|>--- conflicted
+++ resolved
@@ -25,14 +25,11 @@
 from nemo_rl.distributed.model_utils import (
     from_parallel_logits_to_logprobs,
     gather_logits_at_global_indices,
-<<<<<<< HEAD
     _get_tokens_on_this_cp_rank,
     allgather_cp_sharded_tensor
     
 )
 from nemo_rl.models.dtensor.parallelize import (
-=======
->>>>>>> 73331de6
     get_logprobs_from_vocab_parallel_logits,
     compute_global_exp_logits_and_max,
     gather_logits_at_global_indices,
@@ -841,10 +838,6 @@
     mixed_kl_weight: float
     zero_outside_topk: bool
 
-<<<<<<< HEAD
-=======
-
->>>>>>> 73331de6
 class DistillationLossDataDict(TypedDict):
     input_ids: torch.Tensor
     input_lengths: torch.Tensor
@@ -856,18 +849,6 @@
 
 
 class DistillationLossFn(LossFunction):
-<<<<<<< HEAD
-    """Distillation loss function"""
-    
-    def __init__(self, cfg: DistillationLossConfig):
-        self.temperature = cfg.get("temperature", 1.0)
-        self.alpha = cfg.get("alpha", 0.5)
-        self.kl_type = cfg.get("kl_type", "forward")  
-        self.mixed_kl_weight = cfg.get("mixed_kl_weight", 0.5)
-        self.zero_outside_topk=cfg.get("zero_outside_topk", False)
-        self.log_infinitesimal=-100               
-        self.loss_type = LossType.TOKEN_LEVEL
-=======
     """Distillation loss function."""
 
     def __init__(self, cfg: DistillationLossConfig):
@@ -879,7 +860,6 @@
         self.log_infinitesimal = -100
         self.loss_type = LossType.TOKEN_LEVEL
 
->>>>>>> 73331de6
     def __call__(
         self,
         next_token_logits: torch.Tensor,
@@ -907,25 +887,12 @@
         # Ensure float32 for stability (match other losses)
         next_token_logits = next_token_logits.to(torch.float32)
         kl_type = getattr(self, "kl_type", "forward")
-<<<<<<< HEAD
-        log_infinitesimal=getattr(self, "log_infinitesimal", -23)
-=======
         log_infinitesimal = getattr(self, "log_infinitesimal", -23)
->>>>>>> 73331de6
         per_token_kl = None
         # Preferred truncated-KL path: teacher provides top-k support per position
         teacher_topk_logits = data["teacher_topk_logits"]  # [B, S, k]
         teacher_topk_indices = data["teacher_topk_indices"]  # [B, S, k]
 
-<<<<<<< HEAD
-        if cp_size>1:   # if use cp, we will trim the student sequence length after CP aggregation
-            student_logits_trimmed = next_token_logits
-        else:         
-            student_logits_trimmed = next_token_logits[:, :-1, :]
-            teacher_topk_logits = teacher_topk_logits[:, :-1, :]
-            teacher_topk_indices = teacher_topk_indices[:, :-1, :]
-            
-=======
         if (
             cp_size > 1
         ):  # if use cp, we will trim the student sequence length after CP aggregation
@@ -935,7 +902,6 @@
             teacher_topk_logits = teacher_topk_logits[:, :-1, :]
             teacher_topk_indices = teacher_topk_indices[:, :-1, :]
 
->>>>>>> 73331de6
         if vocab_parallel_group is not None:
             assert vocab_parallel_rank is not None, (
                 "vocab_parallel_rank must be provided when vocab_parallel_group is provided"
@@ -956,15 +922,9 @@
             device_mesh = next_token_logits.device_mesh
             tp_group = device_mesh.get_group("tp")
             tp_rank = tp_group.rank()
-<<<<<<< HEAD
-            
-            local_student_logits = next_token_logits.to_local()  # [B, S, V_local]
-            if cp_size>1:
-=======
 
             local_student_logits = next_token_logits.to_local()  # [B, S, V_local]
             if cp_size > 1:
->>>>>>> 73331de6
                 pass
             else:
                 local_student_logits = local_student_logits[:, :-1, :]
@@ -981,7 +941,6 @@
                 vocab_start_index=vocab_start_index,
                 vocab_end_index=vocab_end_index,
             )
-<<<<<<< HEAD
             if self.zero_outside_topk:
                 # Compute global softmax for student_topk_logits
                 global_exp_logits, global_max_logits, H_all= compute_global_exp_logits_and_max(
@@ -1007,35 +966,12 @@
                     H_all = (student_logprobs.exp() * student_logprobs).sum(-1)
                     # The entropy of the student probs [B, S-1]
                 del student_logprobs
-=======
-        else:
-            if self.zero_outside_topk:
-                student_logprobs = torch.nn.functional.log_softmax(
-                    student_logits_trimmed, dim=-1
-                )
-                student_topk_logprobs = student_logprobs.gather(
-                    dim=-1, index=teacher_topk_indices.to(student_logprobs.device)
-                )
-                if kl_type != "forward":
-                    H_all = (student_logprobs.exp() * student_logprobs).sum(-1)
-                    # The entropy of the student probs [B, S-1]
->>>>>>> 73331de6
             else:
                 student_topk_logits = student_logits_trimmed.gather(
                     dim=-1, index=teacher_topk_indices.to(student_logits_trimmed.device)
                 )
 
         tau = float(data.get("tau", self.temperature))
-<<<<<<< HEAD
-        
-        # Move teacher tensors to the same device/dtype as student_topk_logits
-        if self.zero_outside_topk:
-            teacher_topk_logits = teacher_topk_logits.to(student_topk_logprobs.device, dtype=student_topk_logprobs.dtype)
-        else:
-            teacher_topk_logits = teacher_topk_logits.to(student_topk_logits.device, dtype=student_topk_logits.dtype)
-        
-        if cp_size>1:
-=======
 
         # Move teacher tensors to the same device/dtype as student_topk_logits
         if self.zero_outside_topk:
@@ -1048,30 +984,16 @@
             )
 
         if cp_size > 1:
->>>>>>> 73331de6
             teacher_topk_logits = teacher_topk_logits[:, :-1, :]
             student_topk_logits = student_topk_logits[:, :-1, :]
 
         teacher_log_probs = torch.nn.functional.log_softmax(
             teacher_topk_logits / float(tau), dim=-1
-<<<<<<< HEAD
-        )  
-=======
         )
->>>>>>> 73331de6
 
         if self.zero_outside_topk:
             student_log_probs = student_topk_logprobs
         else:
-<<<<<<< HEAD
-            student_log_probs = torch.nn.functional.log_softmax(student_topk_logits, dim=-1) # [B, S-1, k]
-           
-        # CP handling is now done inside gather_logits_at_global_indices
-        # No need for manual CP gather here
-        
-        student_probs = student_log_probs.exp() # [B, S-1, k]
-        teacher_probs = teacher_log_probs.exp() # [B, S-1, k]
-=======
             student_log_probs = torch.nn.functional.log_softmax(
                 student_topk_logits, dim=-1
             )  # [B, S-1, k]
@@ -1082,30 +1004,11 @@
         student_probs = student_log_probs.exp()  # [B, S-1, k]
         teacher_probs = teacher_log_probs.exp()  # [B, S-1, k]
 
->>>>>>> 73331de6
         if self.zero_outside_topk and kl_type != "forward":
             H_rest = H_all - (student_probs * student_topk_logprobs).sum(-1)
             del H_all
             P_rest = 1 - (student_probs.sum(-1))
             # The entropy and prob of the rest of the tokens [B, S-1]
-<<<<<<< HEAD
-        
-        if kl_type == "forward":
-            per_token_kl = teacher_probs * (
-                teacher_log_probs - student_log_probs
-            )
-        elif kl_type == "reverse":
-            per_token_kl = student_probs * (
-                student_log_probs - teacher_log_probs
-            )
-        elif kl_type == "mixed":
-            kl_forward = teacher_probs * (
-                teacher_log_probs - student_log_probs
-            )
-            kl_reverse = student_probs * (
-                student_log_probs - teacher_log_probs
-            )
-=======
 
         if kl_type == "forward":
             per_token_kl = teacher_probs * (teacher_log_probs - student_log_probs)
@@ -1114,25 +1017,10 @@
         elif kl_type == "mixed":
             kl_forward = teacher_probs * (teacher_log_probs - student_log_probs)
             kl_reverse = student_probs * (student_log_probs - teacher_log_probs)
->>>>>>> 73331de6
             mixed_weight = getattr(self, "mixed_kl_weight", 0.5)
             per_token_kl = mixed_weight * kl_forward + (1.0 - mixed_weight) * kl_reverse
         else:
             raise ValueError(f"Invalid KL type: {kl_type}")
-<<<<<<< HEAD
-        
-        per_token_kl = per_token_kl.sum(dim=-1) # [B, S-1]
-
-        if self.zero_outside_topk: # if kl type is not forward, add a correction term to the loss
-            if kl_type == "forward":
-                pass
-            elif kl_type == "reverse":
-                per_token_kl = per_token_kl + H_rest - log_infinitesimal * P_rest    
-                del H_rest         
-            elif kl_type == "mixed":
-                per_token_kl = per_token_kl + mixed_weight * (H_rest - log_infinitesimal * P_rest)  
-                del H_rest           
-=======
 
         per_token_kl = per_token_kl.sum(dim=-1)  # [B, S-1]
 
@@ -1149,7 +1037,6 @@
                     H_rest - log_infinitesimal * P_rest
                 )
                 del H_rest
->>>>>>> 73331de6
             else:
                 raise ValueError(f"Invalid KL type: {kl_type}")
 
@@ -1160,11 +1047,7 @@
             # Align mask length to current per_token_kl
             max_len = per_token_kl.shape[1]
             token_mask = token_mask[:, :max_len]
-<<<<<<< HEAD
-            mask = token_mask * sample_mask.unsqueeze(-1) # [B, S-1]
-=======
             mask = token_mask * sample_mask.unsqueeze(-1)  # [B, S-1]
->>>>>>> 73331de6
             # align mask shape to per_token_kl
             kl_loss = masked_mean(
                 per_token_kl,
@@ -1180,13 +1063,9 @@
         metrics = {
             "loss": float(total_loss.item()) if total_loss.ndim == 0 else total_loss,
             "alpha": alpha,
-<<<<<<< HEAD
-            "kl_type_numeric": 1.0 if kl_type == "forward" else (2.0 if kl_type == "reverse" else 3.0),
-=======
             "kl_type_numeric": 1.0
             if kl_type == "forward"
             else (2.0 if kl_type == "reverse" else 3.0),
->>>>>>> 73331de6
             "num_valid_samples": int(batch_size),
         }
 
