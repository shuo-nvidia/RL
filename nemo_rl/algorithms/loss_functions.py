--- conflicted
+++ resolved
@@ -805,11 +805,7 @@
         self.kl_type = cfg.get("kl_type", "forward")  
         self.mixed_kl_weight = cfg.get("mixed_kl_weight", 0.5)
         self.zero_outside_topk=cfg.get("zero_outside_topk", False)
-<<<<<<< HEAD
         self.log_infinitesimal=-100               
-=======
-        self.log_infinitesimal=-23                   # log of 1e-10
->>>>>>> 5a8702e7
         self.loss_type = LossType.TOKEN_LEVEL
     def __call__(
         self,
@@ -912,14 +908,10 @@
         else:
             teacher_topk_logits = teacher_topk_logits.to(student_topk_logits.device, dtype=student_topk_logits.dtype)
         
-<<<<<<< HEAD
-
         if cp_size>1:
             teacher_topk_logits = teacher_topk_logits[:, :-1, :]
             student_topk_logits = student_topk_logits[:, :-1, :]
 
-=======
->>>>>>> 5a8702e7
         teacher_log_probs = torch.nn.functional.log_softmax(
             teacher_topk_logits / float(tau), dim=-1
         )  
@@ -933,10 +925,8 @@
         # No need for manual CP gather here
         
         student_probs = student_log_probs.exp() # [B, S-1, k]
-<<<<<<< HEAD
         teacher_probs = teacher_log_probs.exp() # [B, S-1, k]
-=======
->>>>>>> 5a8702e7
+
         if self.zero_outside_topk and kl_type != "forward":
             H_rest = H_all - (student_probs * student_topk_logprobs).sum(-1)
             del H_all
