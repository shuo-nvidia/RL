--- conflicted
+++ resolved
@@ -938,7 +938,6 @@
                 vocab_start_index=vocab_start_index,
                 vocab_end_index=vocab_end_index,
             )
-<<<<<<< HEAD
             if self.zero_outside_topk:
                 # Compute global softmax for student_topk_logits
                 global_exp_logits, global_max_logits, H_all= compute_global_exp_logits_and_max(
@@ -954,8 +953,6 @@
                 # Global softmax: exp(x - global_max) / global_sum_exp
                 student_topk_logprobs = (student_topk_logits - global_max_logits.unsqueeze(-1)) - torch.log(global_exp_logits.unsqueeze(-1))
 
-=======
->>>>>>> d2ec99ca
         else:
             if self.zero_outside_topk:
                 student_logprobs = torch.nn.functional.log_softmax(student_logits_trimmed, dim=-1)
@@ -965,10 +962,7 @@
                 if kl_type != "forward":
                     H_all = (student_logprobs.exp() * student_logprobs).sum(-1)
                     # The entropy of the student probs [B, S-1]
-<<<<<<< HEAD
                 del student_logprobs
-=======
->>>>>>> d2ec99ca
             else:
                 student_topk_logits = student_logits_trimmed.gather(
                     dim=-1, index=teacher_topk_indices.to(student_logits_trimmed.device)
@@ -982,10 +976,6 @@
         else:
             teacher_topk_logits = teacher_topk_logits.to(student_topk_logits.device, dtype=student_topk_logits.dtype)
         
-<<<<<<< HEAD
-
-=======
->>>>>>> d2ec99ca
         if cp_size>1:
             teacher_topk_logits = teacher_topk_logits[:, :-1, :]
             student_topk_logits = student_topk_logits[:, :-1, :]
@@ -1004,10 +994,6 @@
         
         student_probs = student_log_probs.exp() # [B, S-1, k]
         teacher_probs = teacher_log_probs.exp() # [B, S-1, k]
-<<<<<<< HEAD
-=======
-
->>>>>>> d2ec99ca
         if self.zero_outside_topk and kl_type != "forward":
             H_rest = H_all - (student_probs * student_topk_logprobs).sum(-1)
             del H_all
