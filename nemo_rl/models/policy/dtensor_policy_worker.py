# Copyright (c) 2025, NVIDIA CORPORATION.  All rights reserved.
#
# Licensed under the Apache License, Version 2.0 (the "License");
# you may not use this file except in compliance with the License.
# You may obtain a copy of the License at
#
#     http://www.apache.org/licenses/LICENSE-2.0
#
# Unless required by applicable law or agreed to in writing, software
# distributed under the License is distributed on an "AS IS" BASIS,
# WITHOUT WARRANTIES OR CONDITIONS OF ANY KIND, either express or implied.
# See the License for the specific language governing permissions and
# limitations under the License.

import contextlib
import gc
import itertools
import os
from collections import defaultdict
from contextlib import AbstractContextManager, contextmanager, nullcontext
from typing import Any, Generator, Iterable, Optional, Set, Union, cast

import ray
import torch
from accelerate import init_empty_weights
from torch import nn
from torch.distributed.checkpoint.state_dict import (
    StateDictOptions,
    set_model_state_dict,
)
from torch.distributed.fsdp import (
    FSDPModule,
)
from torch.distributed.tensor import DTensor, Shard
from torch.distributed.tensor.experimental import context_parallel
from torch.distributed.tensor.experimental._attention import (
    set_rotate_method,
)
from transformers import (
    AutoConfig,
    AutoModelForSequenceClassification,
    AutoProcessor,
    AutoTokenizer,
)
from transformers.models.gemma3.modeling_gemma3 import Gemma3ForCausalLM

from nemo_rl.algorithms.interfaces import LossFunction, LossType
from nemo_rl.algorithms.loss_functions import SequencePackingLossWrapper
from nemo_rl.distributed.batched_data_dict import BatchedDataDict
from nemo_rl.distributed.model_utils import (
    allgather_cp_sharded_tensor,
    distributed_vocab_topk,
    get_logprobs_from_vocab_parallel_logits,
)
from nemo_rl.models.dtensor.parallelize import (
    _parallelize_model,
    clip_grad_by_total_norm_,
    get_grad_norm,
    to_local_if_dtensor,
)
from nemo_rl.distributed.model_utils import (
    distributed_vocab_topk, 
    allgather_cp_sharded_tensor)

from nemo_rl.models.huggingface.common import (
    get_flash_attention_kwargs,
    pack_sequences,
)
from nemo_rl.models.policy import PolicyConfig
from nemo_rl.models.policy.interfaces import (
    LogprobOutputSpec,
    ReferenceLogprobOutputSpec,
)
from nemo_rl.models.policy.utils import (
    configure_dynamo_cache,
    get_gpu_info,
    get_handle_from_tensor,
    get_runtime_env_for_policy_worker,
    import_class_from_path,
    resolve_model_class,
    sliding_window_overwrite,
)
from nemo_rl.utils.native_checkpoint import (
    load_checkpoint,
    save_checkpoint,
)
from nemo_rl.utils.nsys import wrap_with_nvtx_name

@contextmanager
def unshard_fsdp2_model(model: nn.Module) -> Generator[None, None, None]:
    """Explicitly unshard and then reshard the FSDP2 modules. Useful for logprob inference."""
    try:
        for module in model.modules():
            if isinstance(module, FSDPModule):
                module.unshard()
        yield
    finally:
        for module in model.modules():
            if isinstance(module, FSDPModule):
                module.reshard()


@torch.no_grad()
def get_cpu_state_dict(
    state_generator: Iterable[tuple[str, Union[torch.Tensor, DTensor]]],
    pin_memory: bool = False,
) -> dict[str, torch.Tensor]:
    """Copy the state dict generator to CPU memory.

    Args:
        state_generator (Iterable[tuple[str, Union[torch.Tensor, DTensor]]]):
            An iterable that yields (key, tensor) pairs from a model state.
        pin_memory (bool, optional):
            Whether to allocate the CPU tensors in pinned memory for faster GPU transfer.
            Defaults to False.

    Returns:
        dict[str, torch.Tensor]: A dictionary mapping parameter names to CPU tensors.
    """
    new_state_dict = {}
    for k, v in state_generator:
        val = to_local_if_dtensor(v)

        if len(val.shape) == 0:
            new_state_dict[k] = val.cpu()
        else:
            cpu_tensor = torch.empty(
                *val.shape, device="cpu", pin_memory=pin_memory, dtype=val.dtype
            )
            cpu_tensor.copy_(val, non_blocking=True)
            new_state_dict[k] = cpu_tensor

    torch.cuda.synchronize()
    return new_state_dict


@ray.remote(
    runtime_env=get_runtime_env_for_policy_worker("dtensor_policy_worker")
)  # pragma: no cover
class DTensorPolicyWorker:
    def __repr__(self) -> str:
        """Customizes the actor's prefix in the Ray logs.

        This makes it easier to identify which worker is producing specific log messages.
        """
        if torch.distributed.is_initialized():
            return f"{self.__class__.__qualname__}[rank={torch.distributed.get_rank()}]"
        else:
            return f"{self.__class__.__qualname__}"

    def __init__(
        self,
        config: PolicyConfig,
        tokenizer: AutoTokenizer,
        processor: Optional[AutoProcessor] = None,
        weights_path: Optional[str] = None,
        optimizer_path: Optional[str] = None,
        init_optimizer: bool = True,
        init_reference_model: bool = True,
        **kwargs: Any,
    ):
        self.tokenizer = tokenizer
        self.processor = processor
        self.is_vlm = processor is not None

        print(f"Initializing DTensorPolicyWorker with is_vlm={self.is_vlm}")

        self.is_generation_colocated = None
        if "generation" in config and config["generation"] is not None:
            self.is_generation_colocated = config["generation"]["colocated"]["enabled"]

        # Explicitly set NCCL_CUMEM_ENABLE to 1 to avoid the P2P initialization error for PyNCCLCommunicator.
        # See https://github.com/NVIDIA-NeMo/RL/issues/564 for more details.
        if not self.is_generation_colocated:
            os.environ["NCCL_CUMEM_ENABLE"] = "1"

        # Disable dynamo autotune_local_cache to avoid crash when there's already a cache
        # with different order of node_bundles
        configure_dynamo_cache()

        # vars used for refit
        ## will be initialized in prepare_refit_info
        self.refit_param_info = None
        ## used for streaming update inference engine weights
        self._held_sharded_state_dict_reference: Optional[dict[str, torch.Tensor]] = (
            None
        )
        self._held_streamed_param_reference: Optional[dict[str, torch.Tensor]] = None

        self.cfg = config
        # torch distributed init. Envars for rank, world_size, and master_addr and master_port are set from the ray remote call
        torch.distributed.init_process_group(backend="nccl")
        self.rank = torch.distributed.get_rank()
        world_size = torch.distributed.get_world_size()
        model_name = self.cfg["model_name"]

        self.cpu_offload = self.cfg["dtensor_cfg"]["cpu_offload"]
        self.max_grad_norm = self.cfg["max_grad_norm"]

        if self.cfg["precision"] == "float32":
            self.dtype = torch.float32
        elif self.cfg["precision"] == "bfloat16":
            self.dtype = torch.bfloat16
        elif self.cfg["precision"] == "float16":
            self.dtype = torch.float16
        else:
            raise ValueError(f"Unknown precision: {self.cfg['precision']}")

        print(f"[Rank {self.rank}] Loading model {model_name} on CPU...")
        self.enable_seq_packing = self.cfg["sequence_packing"]["enabled"]
        if self.enable_seq_packing:
            assert not self.is_vlm, (
                "Sequence packing is not supported for VLM models. Please set policy.sequence_packing.enabled = False to train VLM models."
            )
            print(
                f"[Rank {self.rank}] Sequence packing is enabled for model {model_name}"
            )
            print(f"[Rank {self.rank}] Using FlashAttention2 for sequence packing")

        model_config = AutoConfig.from_pretrained(
            model_name,
            # Always load the model in float32 to keep master weights in float32.
            # Keeping the master weights in lower precision has shown to cause issues with convergence.
            torch_dtype=torch.float32,
            trust_remote_code=True,
            **sliding_window_overwrite(
                model_name
            ),  # due to https://github.com/huggingface/transformers/issues/38002
            attn_implementation="flash_attention_2"
            if self.enable_seq_packing
            else None,
        )

        # reward model
        self._is_reward_model = (
            "reward_model_cfg" in self.cfg and self.cfg["reward_model_cfg"]["enabled"]
        )
        if self._is_reward_model:
            # Ensure sequence packing is disabled.
            if self.enable_seq_packing:
                raise NotImplementedError(
                    "Sequence packing is not supported for reward models"
                )
            # Load model as a Reward Model.
            rm_type = self.cfg["reward_model_cfg"]["reward_model_type"]
            if rm_type == "bradley_terry":
                model_class = AutoModelForSequenceClassification
                if model_config.num_labels != 1:
                    # For Bradley-Terry reward models, the linear head has a single output.
                    # In the transformers library, the default setting for model_config.num_labels is 2
                    # (https://github.com/huggingface/transformers/blob/v4.52.4/src/transformers/configuration_utils.py#L259).
                    # Since num_labels is used as the out_features for the linear head
                    # (https://github.com/huggingface/transformers/blob/v4.52.4/src/transformers/models/llama/modeling_llama.py#L738)
                    # if num_labels is not 1, we set it to 1. This change may trigger a warning that some weights are not initialized
                    # from the model checkpoint and are instead initialized using model_config.initializer_range
                    # (https://github.com/huggingface/transformers/blob/v4.52.4/src/transformers/models/llama/configuration_llama.py#L62).
                    print(
                        "model_config.num_labels is not 1. Setting it to 1 since this value is used as the out_features "
                        "for the linear head of Bradley-Terry reward models."
                    )
                    model_config.num_labels = 1
            else:
                raise ValueError(f"Unknown reward model type: {rm_type}")
        else:
            # DO NOT assume AutoModelForCausalLM, multimodal models can inherit from AutoModelForImageTextToText, AutoModelForTextToWaveform, etc.
            model_class = resolve_model_class(model_config.model_type)

        full_state_dict = None
        if self.rank == 0:
            print(f"[Rank {self.rank}] Loading model {model_name} on CPU...")
            model = model_class.from_pretrained(
                model_name,
                device_map="cpu",  # load weights onto CPU initially
                trust_remote_code=True,
                config=model_config,
            )
            full_state_dict = model.state_dict()
            del model

        print(f"[Rank {self.rank}] Initializing empty model for FSDP...")
        # All ranks initialize model on meta device, so FSDP can shard it.
        # The actual weights will be broadcast from rank 0.
        with init_empty_weights():
            self.model = model_class.from_config(
                model_config,
                trust_remote_code=True,
            )

        if self.model.config.pad_token_id is None:
            self.model.config.pad_token_id = tokenizer.pad_token_id

        tp_size = self.cfg["dtensor_cfg"]["tensor_parallel_size"]
        cp_size = self.cfg["dtensor_cfg"]["context_parallel_size"]
        if cp_size > 1 and self.enable_seq_packing:
            raise ValueError(
                "Context parallel is not supported for sequence packing. Refer to https://github.com/NVIDIA/NeMo-RL/blob/main/docs/model-quirks.md#context-parallel-with-fsdp2 for more details."
            )
        dp_size = world_size // tp_size // cp_size
        sequence_parallel_enabled = self.cfg["dtensor_cfg"]["sequence_parallel"]
        assert world_size == dp_size * tp_size * cp_size, (
            f"World size({world_size}) must equal to dp_size({dp_size}) * tp_size({tp_size}) * cp_size({cp_size}) to use DTensor"
        )

        if sequence_parallel_enabled and tp_size == 1:
            print(
                "[WARNING]: sequence_parallel=True, but tp_size=1 which has no effect. Enable tp_size > 1 to use sequence parallelism."
            )

        if cp_size > 1:
            assert not isinstance(self.model, Gemma3ForCausalLM), (
                "Context parallel is not supported for Gemma3ForCausalLM. Torch context parallel has many limitations. "
                "Please refer to https://github.com/NVIDIA/NeMo-RL/blob/main/docs/model-quirks.md#context-parallel-with-fsdp2 for more details."
            )

            assert not (tp_size > 1 and sequence_parallel_enabled), (
                "It's a known issue that context parallel can't be used together with sequence parallel in DTensor worker. "
                "Please either set cp_size = 1 or disable sequence parallel. "
                "See https://github.com/NVIDIA-NeMo/RL/issues/659 for more details."
            )

            assert not self.is_vlm, (
                "Context parallel is yet not supported for VLM models. Please set cp_size = 1 to train VLM models."
            )

        device_mesh = torch.distributed.device_mesh.init_device_mesh(
            "cuda", (dp_size, cp_size, tp_size), mesh_dim_names=("dp", "cp", "tp")
        )

        self.dp_cp_mesh = device_mesh[("dp", "cp")]._flatten(mesh_dim_name="dp_cp")

        self.dp_mesh, self.tp_mesh, self.cp_mesh = (
            device_mesh["dp"],
            device_mesh["tp"],
            device_mesh["cp"],
        )
        self.dp_size = dp_size
        self.tp_size = tp_size
        self.cp_size = cp_size
        self.device_mesh = device_mesh

        # ------------------------------------------------
        # 3) Move to GPU + Composable FSDP
        #    (Initialize device mesh, shard submodules, then shard entire model)
        # ------------------------------------------------
        self.model = _parallelize_model(
            self.model,
            self.dp_cp_mesh,
            self.tp_mesh,
            param_dtype=self.dtype,
            sequence_parallel=sequence_parallel_enabled,
            cpu_offload=self.cpu_offload,
            activation_checkpointing=self.cfg["dtensor_cfg"][
                "activation_checkpointing"
            ],
            custom_parallel_plan=self.cfg["dtensor_cfg"]["custom_parallel_plan"],
        )

        print(f"[Rank {self.rank}] Loading state dict from rank 0...")
        # This will broadcast the state dict from rank 0 to all other ranks
        # and load it into the FSDP model.
        set_model_state_dict(
            self.model,
            model_state_dict=full_state_dict,
            options=StateDictOptions(
                full_state_dict=True,
                broadcast_from_rank0=True,
            ),
        )

        # Handle tied word embeddings after loading the state dict
        # We need to actually tie the parameters at the model level
        is_tied_lm_head = hasattr(self.model, "lm_head") and getattr(
            getattr(self.model, "config", {}), "tie_word_embeddings", False
        )
        if is_tied_lm_head:
            embed_tokens_weight = None
            for name, param in self.model.named_parameters():
                if "embed_tokens" in name and name.endswith(".weight"):
                    embed_tokens_weight = param
                    break

            if embed_tokens_weight is not None:
                self.model.lm_head.weight = embed_tokens_weight

        # Manually broadcast buffers
        for _, buf in self.model.named_buffers():
            torch.distributed.broadcast(to_local_if_dtensor(buf), src=0)

        if self.cpu_offload:
            self.model = self.move_to_device(self.model, "cpu")

        if init_reference_model:
            self.reference_model_state_dict = get_cpu_state_dict(
                self.model.state_dict().items(), pin_memory=True
            )

        if init_optimizer:
            optimizer_cls = import_class_from_path(self.cfg["optimizer"]["name"])
            self.optimizer = optimizer_cls(
                self.model.parameters(), **self.cfg["optimizer"]["kwargs"]
            )
        else:
            self.optimizer = None

        if "scheduler" in self.cfg and self.optimizer is not None:
            if isinstance(self.cfg["scheduler"], dict):
                scheduler_cls = import_class_from_path(
                    cast(str, self.cfg["scheduler"]["name"])
                )
                self.scheduler = scheduler_cls(
                    self.optimizer, **self.cfg["scheduler"]["kwargs"]
                )
            else:
                schedulers = []
                for scheduler_cfg in self.cfg["scheduler"]:
                    if "name" in scheduler_cfg:
                        schedulers.append(
                            import_class_from_path(scheduler_cfg["name"])(
                                self.optimizer, **scheduler_cfg["kwargs"]
                            )
                        )
                    else:
                        assert "milestones" in scheduler_cfg, (
                            "unknown scheduler config: ",
                            scheduler_cfg,
                        )
                        milestones: list[int] = scheduler_cfg["milestones"]

                self.scheduler = torch.optim.lr_scheduler.SequentialLR(
                    self.optimizer, schedulers, milestones
                )

        elif self.optimizer is not None:
            ## default to a passthrough LR schedule
            self.scheduler = torch.optim.lr_scheduler.LambdaLR(
                self.optimizer, lr_lambda=lambda epoch: 1
            )

        # restore
        if weights_path:
            self.load_checkpoint(weights_path, optimizer_path)
        else:
            print(
                "No weights path provided. Starting from scratch (default policy init)"
            )

    # Refer to nemo impl. Below is original comment.
    # based on https://github.com/pytorch/torchtitan/blob/main/torchtitan/distributed/utils.py#L113
    @staticmethod
    def create_context_parallel_ctx(
        cp_mesh: torch.distributed.device_mesh.DeviceMesh,
        cp_buffers: list[torch.Tensor],
        cp_seq_dims: list[int],
        cp_no_restore_buffers: Set[torch.Tensor],
        cp_rotate_method: Optional[str] = None,
    ):
        """Create a context parallel context.

        Args:
            cp_mesh (DeviceMesh): The device mesh for context parallel.
            cp_buffers (list[torch.Tensor]): The buffers for context parallel.
            cp_seq_dims (list[int]): The sequence dimensions for context parallel.
            cp_no_restore_buffers (Set[torch.Tensor]): The no restore buffers for context parallel.
            cp_rotate_method (str): The rotation method for context parallel, such as "allgather" or "addtoall".
        """
        if cp_rotate_method is not None:
            set_rotate_method(cp_rotate_method)

        return context_parallel(
            cp_mesh,
            buffers=cp_buffers,
            buffer_seq_dims=cp_seq_dims,
            no_restore_buffers=cp_no_restore_buffers,
        )

    # Refer to nemo impl. Below is original comment.
    # based on https://github.com/pytorch/torchtitan/blob/cddd7dc809f36fe0ed51cdaaea0671c084d75442/torchtitan/distributed/utils.py#L178

    def _apply_temperature_scaling(self, logits: torch.Tensor) -> torch.Tensor:
        if "generation" in self.cfg and self.cfg["generation"] is not None:
            logits.div_(self.cfg["generation"]["temperature"])
        return logits

    @staticmethod
    @contextlib.contextmanager
    def train_context(cp_context: Optional[Generator[None, None, None]] = None):
        with contextlib.ExitStack() as stack:
            if cp_context is not None:
                from torch.nn.attention import SDPBackend, sdpa_kernel
                # TODO (xilunwu): support cuDNN backend

                stack.enter_context(
                    sdpa_kernel(
                        [
                            SDPBackend.FLASH_ATTENTION,
                            SDPBackend.EFFICIENT_ATTENTION,
                        ]
                    )
                )

                stack.enter_context(cp_context)

            yield

    def init_collective(self, ip: str, port: int, world_size: int) -> None:
        """Initialize the collective communication."""
        from vllm.distributed.device_communicators.pynccl import PyNcclCommunicator
        from vllm.distributed.utils import StatelessProcessGroup

        if self.rank == 0:
            pg = StatelessProcessGroup.create(
                host=ip, port=port, rank=0, world_size=world_size
            )
            device = torch.cuda.current_device()
            self.model_update_group = PyNcclCommunicator(pg, device=device)

    def is_alive(self) -> bool:
        return True

    def reset_peak_memory_stats(self) -> None:
        torch.cuda.reset_peak_memory_stats()

    def get_gpu_info(self) -> dict[str, Any]:
        """Return information about the GPU being used by this worker."""
        return get_gpu_info(self.model)

    @wrap_with_nvtx_name("dtensor_policy_worker/train")
    def train(
        self,
        data: BatchedDataDict[Any],
        loss_fn: LossFunction,
        eval_mode: bool = False,
        gbs: Optional[int] = None,
        mbs: Optional[int] = None,
    ) -> dict[str, Any]:
        """Train the policy on a batch of data with a given loss function."""
        if gbs is None:
            gbs = self.cfg["train_global_batch_size"]
        if mbs is None:
            mbs = self.cfg["train_micro_batch_size"]
        local_gbs = gbs // self.dp_size
        total_dataset_size = torch.tensor(data.size, device="cuda")
        torch.distributed.all_reduce(
            total_dataset_size,
            op=torch.distributed.ReduceOp.SUM,
            group=self.dp_mesh.get_group(),
        )
        num_global_batches = int(total_dataset_size.item()) // gbs

        # dim 1 is always assumed to be the sequence dim, sanity check this here
        sequence_dim = 1
        seq_dim_size = data.get("input_ids").shape[sequence_dim]
        for k, v in data.items():
            if torch.is_tensor(v) and len(v.shape) > 1:
                assert v.shape[sequence_dim] == seq_dim_size, (
                    f"Dim 1 must be the sequence dim, expected dim 1={seq_dim_size} but got shape {v.shape}"
                )

        if eval_mode:
            ctx: AbstractContextManager[Any] = torch.no_grad()
            self.model.eval()
        else:
            ctx = nullcontext()
            # Ensure model is in training mode
            self.model.train()

        with ctx:
            # Get data from batch and move to device
            data.to("cuda")

            losses = []
            all_mb_metrics = []
            for gb_idx in range(num_global_batches):
                global_batch = data.get_batch(batch_idx=gb_idx, batch_size=local_gbs)

                assert "sample_mask" in global_batch, (
                    "sample_mask must be present in the data!"
                )
                ## get the normalization factor for the loss
                local_valid_seqs = torch.sum(global_batch["sample_mask"])

                if not "token_mask" in global_batch:
                    local_valid_toks = (
                        local_valid_seqs * global_batch["input_ids"].shape[1]
                    )
                else:
                    local_valid_toks = torch.sum(
                        global_batch["token_mask"][:, 1:]
                        * global_batch["sample_mask"].unsqueeze(-1)
                    )

                to_reduce = torch.tensor([local_valid_seqs, local_valid_toks]).cuda()
                torch.distributed.all_reduce(to_reduce, group=self.dp_mesh.get_group())
                global_valid_seqs, global_valid_toks = to_reduce[0], to_reduce[1]

                if (
                    hasattr(loss_fn, "loss_type")
                    and loss_fn.loss_type == LossType.TOKEN_LEVEL
                ):
                    assert "token_mask" in global_batch, (
                        "token_mask must be present in the data when using token-level loss"
                    )

                self.optimizer.zero_grad()
                mb_losses = []
                batch = data.get_batch(batch_idx=gb_idx, batch_size=local_gbs)
                # Calculate number of microbatches to process
                # make_microbatch_iterator assumes that the batch size is a multiple of the microbatch size
                # so its safe to not check for the case where the last data slice is smaller than mbs
                dummy_iterator = iter([])
                if self.cfg["dynamic_batching"]["enabled"]:
                    mb_iterator = batch.make_microbatch_iterator_with_dynamic_shapes()
                    iterator_len = batch.get_microbatch_iterator_dynamic_shapes_len()
                elif self.enable_seq_packing:
                    mb_iterator = (
                        batch.make_microbatch_iterator_for_packable_sequences()
                    )
                    iterator_len, max_seqlen = (
                        batch.get_microbatch_iterator_for_packable_sequences_len()
                    )
                    max_batch_ct = torch.tensor([iterator_len], device="cuda")
                    torch.distributed.all_reduce(
                        max_batch_ct, op=torch.distributed.ReduceOp.MAX
                    )

                    # Sequence packing can end up with unevenly distributed batch counts across DP ranks.
                    # We add dummy batches to the end of the iterator to make the batch counts equal.
                    dummy_batch_ct = int(max_batch_ct.item() - iterator_len)
                    dummy_iterator = (
                        batch.make_microbatch_iterator_for_packable_sequences()
                    )
                    dummy_iterator = itertools.islice(
                        itertools.cycle(dummy_iterator), dummy_batch_ct
                    )
                else:
                    mb_iterator = batch.make_microbatch_iterator(mbs)
                    iterator_len = batch.size // mbs

                for mb_idx, mb in enumerate(
                    itertools.chain(mb_iterator, dummy_iterator)
                ):
                    torch.cuda.empty_cache()

                    with torch.autocast(device_type="cuda", dtype=self.dtype):
                        if self.enable_seq_packing:
                            input_ids = mb.get("input_ids").cuda()
                            input_ids, position_ids, _ = pack_sequences(
                                input_ids=input_ids,
                                input_lengths=mb["input_lengths"],
                                packed_sequence_size=[
                                    len(mb["input_lengths"])
                                ],  # flash attention 2 expects flattened input
                                padding_value=self.tokenizer.eos_token_id,
                                return_attention_mask=False,
                                min_seq_len=self.cfg["sequence_packing"][
                                    "train_mb_tokens"
                                ],  # TODO: this is a WAR for sequence packing, we should fix this. Without this, backward will fail when TP is enabled.
                            )
                            seq_len = input_ids.shape[1]
                            attention_mask = None
                            flash_attn_kwargs = get_flash_attention_kwargs(
                                input_lengths=mb["input_lengths"],
                            )

                        else:
                            input_ids = mb.get("input_ids").cuda()
                            batch_size, seq_len = input_ids.shape

                            attention_mask = torch.ones(
                                (batch_size, seq_len),
                                dtype=torch.long,
                                device=input_ids.device,
                            )
                            position_ids = torch.arange(
                                seq_len, device=input_ids.device
                            ).repeat(batch_size, 1)
                            flash_attn_kwargs = {}

                        # add vlm kwargs to model call
                        vlm_kwargs = mb.get_multimodal_dict(
                            as_tensors=True, device=input_ids.device
                        )
                        if len(vlm_kwargs) > 0:
                            position_ids = None

                    context_parallel_ctx = None
                    if self.cp_size > 1:
                        assert len(vlm_kwargs) == 0, (
                            f"multimodal kwargs={vlm_kwargs} are not supported for context parallel"
                        )
                        seq_index = torch.arange(
                            seq_len, device=input_ids.device
                        ).repeat(1, 1)
                        cp_buffers = (
                            [input_ids, position_ids, seq_index]
                            if self.cp_size > 1
                            else []
                        )

                        # Create context parallel context
                        context_parallel_ctx = self.create_context_parallel_ctx(
                            cp_mesh=self.cp_mesh,
                            cp_buffers=cp_buffers,
                            cp_seq_dims=[sequence_dim] * len(cp_buffers),
                            cp_no_restore_buffers=set(cp_buffers),
                        )

                    with DTensorPolicyWorker.train_context(context_parallel_ctx):
                        with torch.autocast(device_type="cuda", dtype=self.dtype):
                            model_args = dict(
                                input_ids=input_ids,
                                attention_mask=attention_mask,
                                position_ids=position_ids,
                                use_cache=False,
                                flash_attn_kwargs=flash_attn_kwargs,
                                **vlm_kwargs,
                            )

                            if self._is_reward_model:
                                # `flash_attn_kwarg` is not supported for `LlamaForSequenceClassification`.
                                # Note that it should be empty anyway since sequence packing
                                # is not supported for reward models.
                                assert not flash_attn_kwargs
                                del model_args["flash_attn_kwargs"]
                            # remove flash_attn_kwargs if there are multimodal kwargs
                            if len(vlm_kwargs) > 0:
                                del model_args["flash_attn_kwargs"]

                            outputs = self.model(**model_args)

                        # Get logprobs
                        if not hasattr(outputs, "logits"):
                            logits = self.model.lm_head(outputs.last_hidden_state)
                        else:
                            logits = outputs.logits
                        del outputs

                        # Apply temperature scaling
                        logits = self._apply_temperature_scaling(logits)

                        if self.cp_size > 1:
                            seq_index_dtensor = (
                                DTensor.from_local(
                                    seq_index,
                                    device_mesh=self.cp_mesh,
                                    placements=[Shard(1)],
                                )
                                .full_tensor()
                                .squeeze(0)
                            )

                            mb["seq_index"] = seq_index_dtensor

                            for tensor_name in mb:
                                current_tensor = mb[tensor_name]
                                for buffer in cp_buffers:
                                    if current_tensor is buffer:
                                        assert type(current_tensor) == torch.Tensor, (
                                            f"tensor {tensor_name} is not a tensor"
                                        )
                                        mb[tensor_name] = DTensor.from_local(
                                            current_tensor,
                                            device_mesh=self.cp_mesh,
                                            placements=[Shard(sequence_dim)],
                                        )
                                        break

                            if isinstance(logits, DTensor):
                                # Must be tp sharded
                                assert (
                                    logits.device_mesh.ndim == 1
                                    and logits.device_mesh.mesh_dim_names[0] == "tp"
                                ), "logits must be tp sharded"

                                # CP is implicitly sharded on the seq dim, so we need to redistribute to the tp dim
                                logits = DTensor.from_local(
                                    logits.to_local(),
                                    device_mesh=self.device_mesh[("cp", "tp")],
                                    placements=[Shard(sequence_dim), Shard(-1)],
                                )
                            else:
                                logits = DTensor.from_local(
                                    logits,
                                    device_mesh=self.device_mesh[("cp", "tp")],
                                    placements=[Shard(sequence_dim), Shard(-1)],
                                )

                        if self.enable_seq_packing:
                            loss_fn_ = SequencePackingLossWrapper(
                                loss_fn=loss_fn,
                                cu_seqlens_q=flash_attn_kwargs.cu_seqlens_q,
                                cu_seqlens_q_padded=flash_attn_kwargs.cu_seqlens_q,
                            )
                        else:
                            loss_fn_ = loss_fn

                        loss, loss_metrics = loss_fn_(
                            logits,
                            mb,
                            global_valid_seqs,
                            global_valid_toks,
<<<<<<< HEAD
                            context_parallel_group=self.cp_mesh.get_group() if self.cp_size > 1 else None,
=======
                            context_parallel_group=self.cp_mesh.get_group()
                            if self.cp_size > 1
                            else None,
>>>>>>> 73331de6
                        )
                        del logits

                        # skip the update for dummy batches
                        if mb_idx < iterator_len:
                            ## scale by the number of global batches so we get the correct
                            ## value when summing metrics across all microbatches
                            for k in loss_metrics.keys():
                                loss_metrics[k] /= num_global_batches
                            num_valid_samples = loss_metrics["num_valid_samples"]
                            loss_metrics["lr"] = self.optimizer.param_groups[0]["lr"]
                            loss_metrics["global_valid_seqs"] = global_valid_seqs.item()
                            loss_metrics["global_valid_toks"] = global_valid_toks.item()
                        else:
                            loss *= 0

                        # Backward pass
                        if not eval_mode:
                            ## NOTE: invalid samples should be multiplied
                            ## by zero in the loss function to prevent them
                            ## from affecting the gradient calculation

                            # when FSDP reduces the gradients over the DP dim, they're automatically averaged
                            # but we want to sum them so we cancel out the average here
                            loss *= self.dp_size * self.cp_size
                            loss.backward()

                    if num_valid_samples > 0:
                        mb_losses.append(loss.item())
                        all_mb_metrics.append(loss_metrics)

                grad_norm: Optional[float | torch.Tensor] = None
                if not eval_mode:
                    with torch.no_grad():
                        grad_norm = get_grad_norm(
                            self.model.parameters(),
                            dp_cp_group=self.dp_cp_mesh.get_group(),
                            tp_group=self.tp_mesh.get_group(),
                            dtype=torch.float32,
                        )
                        if self.max_grad_norm is not None:
                            clip_grad_by_total_norm_(
                                self.model.parameters(),
                                max_grad_norm=self.max_grad_norm,
                                total_norm=grad_norm,
                                dtype=torch.float32,
                            )
                        grad_norm = torch.tensor([grad_norm])

                    # Update parameters
                    self.optimizer.step()

                losses.append(torch.tensor(mb_losses).sum().item())

            # increment scheduler after all batches in rollout are processed
            if not eval_mode:
                self.scheduler.step()
            # dynamic batch and sequence dims causes alot of fragmentation, so clear
            # the memory allocator before moving on
            torch.cuda.empty_cache()

            # Compute global loss across all ranks
            with torch.no_grad():
                global_loss = torch.tensor(losses, device="cuda")
                torch.distributed.all_reduce(
                    global_loss, group=self.dp_mesh.get_group()
                )
            # Aggregate metrics across all microbatches
            mb_metrics = defaultdict(list)
            for m in all_mb_metrics:
                for k, v in m.items():
                    mb_metrics[k].append(v)

            metrics = {
                "global_loss": global_loss.cpu(),
                "grad_norm": grad_norm,
                "rank": torch.distributed.get_rank(),
                "gpu_name": torch.cuda.get_device_name(),
                "model_dtype": self.dtype,
                "all_mb_metrics": dict(mb_metrics),
            }

            return metrics

    @wrap_with_nvtx_name("dtensor_policy_worker/get_logprobs")
    def get_logprobs(
        self, data: BatchedDataDict[Any], micro_batch_size: Optional[int] = None
    ) -> BatchedDataDict[LogprobOutputSpec]:
        """Get the logprobs of the model for a batch of data.

        Uses the configured logprob_batch_size to do microbatching.

        Input data is assumed to be right-padded. The method internally converts to
        left-padded format for computation, and returns outputs in right-padded format.

        Returns:
          a BatchedDataDict with key "logprobs" and shape [batch_size, sequence_length].
          We use the convention that the logprob of the first token is 0 so that the sequence length is maintained.
          The logprob of input token i is specified at position i in the output logprobs tensor.
        """
        logprob_batch_size = (
            micro_batch_size
            if micro_batch_size is not None
            else self.cfg["logprob_batch_size"]
        )
        logprob_chunk_size = self.cfg.get("logprob_chunk_size", None)

        # dim 1 is always assumed to be the sequence dim, sanity check this here
        sequence_dim = 1
        seq_dim_size = data.get("input_ids").shape[sequence_dim]
        for k, v in data.items():
            if torch.is_tensor(v) and len(v.shape) > 1:
                assert v.shape[sequence_dim] == seq_dim_size, (
                    f"Dim 1 must be the sequence dim, expected dim 1={seq_dim_size} but got shape {v.shape}"
                )

        all_log_probs = []
        self.model.eval()

        with unshard_fsdp2_model(self.model), torch.no_grad():
            data.to("cuda")
            dummy_iterator = iter([])
            if self.cfg["dynamic_batching"]["enabled"]:
                mb_iterator = data.make_microbatch_iterator_with_dynamic_shapes()
                iterator_len = data.get_microbatch_iterator_dynamic_shapes_len()
            elif self.enable_seq_packing:
                mb_iterator = data.make_microbatch_iterator_for_packable_sequences()
                iterator_len, max_seqlen = (
                    data.get_microbatch_iterator_for_packable_sequences_len()
                )
                max_batch_ct = torch.tensor([iterator_len], device="cuda")
                torch.distributed.all_reduce(
                    max_batch_ct, op=torch.distributed.ReduceOp.MAX
                )

                # Sequence packing can end up with unevenly distributed batch counts across DP ranks.
                # We add dummy batches to the end of the iterator to make the batch counts equal.
                dummy_batch_ct = int(max_batch_ct.item() - iterator_len)
                dummy_iterator = data.make_microbatch_iterator_for_packable_sequences()
                dummy_iterator = itertools.islice(
                    itertools.cycle(dummy_iterator), dummy_batch_ct
                )
            else:
                mb_iterator = data.make_microbatch_iterator(logprob_batch_size)
                iterator_len = data.size // logprob_batch_size

            step = 0
            for batch_idx, lp_batch in enumerate(
                itertools.chain(mb_iterator, dummy_iterator)
            ):
                step += 1
                input_ids = lp_batch.get("input_ids").cuda()
                input_lengths = lp_batch.get("input_lengths")
                vlm_kwargs = lp_batch.get_multimodal_dict(
                    as_tensors=True, device=input_ids.device
                )

                batch_size, seq_len = input_ids.shape
                if self.enable_seq_packing:
                    assert len(vlm_kwargs) == 0, (
                        "multimodal kwargs are not supported for sequence packing"
                    )
                    input_ids, position_ids, _ = pack_sequences(
                        input_ids=input_ids,
                        input_lengths=input_lengths,
                        packed_sequence_size=[
                            batch_size
                        ],  # flash attention 2 expects flattened input
                        padding_value=self.tokenizer.eos_token_id,
                        return_attention_mask=False,
                    )
                    seq_len = input_ids.shape[1]
                    attention_mask = None
                    flash_attn_kwargs = get_flash_attention_kwargs(
                        input_lengths=input_lengths,
                    )
                else:
                    # Create attention mask for right-padded data
                    attention_mask = torch.zeros(
                        (batch_size, seq_len), dtype=torch.long, device=input_ids.device
                    )
                    for i, length in enumerate(input_lengths):
                        # For right-padded sequence, set 1s at the beginning of the sequence
                        attention_mask[i, :length] = 1

                    # explicitly create position ids for the input, otherwise the sharding
                    # for DTensor will be incorrect
                    position_ids = torch.arange(
                        seq_len, device=input_ids.device
                    ).repeat(batch_size, 1)
                    flash_attn_kwargs = {}

                with torch.autocast(device_type="cuda", dtype=self.dtype):
                    # DTensor requires the casual attention kernel to hit,
                    # yet our attention mask above is not always all 1s
                    # this is fine because we mask with the actual attention mask
                    # later, but for input it has to be all 1s
                    attention_mask_input_all_ones = torch.ones(
                        (batch_size, seq_len), dtype=torch.long, device=input_ids.device
                    )

                # if there are multimodal kwargs, we don't need to add position_ids (computed internally)
                if len(vlm_kwargs) > 0:
                    position_ids = None

                context_parallel_ctx = None
                if self.cp_size > 1:
                    assert len(vlm_kwargs) == 0, (
                        "multimodal kwargs are not supported for context parallel"
                    )
                    seq_index = torch.arange(seq_len, device=input_ids.device).repeat(
                        1, 1
                    )
                    cp_buffers = [input_ids, position_ids, seq_index]

                    # Create context parallel context
                    context_parallel_ctx = self.create_context_parallel_ctx(
                        cp_mesh=self.cp_mesh,
                        cp_buffers=cp_buffers,
                        cp_seq_dims=[sequence_dim] * len(cp_buffers),
                        cp_no_restore_buffers=set(cp_buffers),
                    )

                with DTensorPolicyWorker.train_context(context_parallel_ctx):
                    with torch.autocast(device_type="cuda", dtype=self.dtype):
                        model_args = dict(
                            input_ids=input_ids,
                            attention_mask=attention_mask_input_all_ones,
                            position_ids=position_ids,
                            use_cache=False,
                            flash_attn_kwargs=flash_attn_kwargs,
                            **vlm_kwargs,
                        )
                        if len(vlm_kwargs) > 0:
                            del model_args["flash_attn_kwargs"]

                        outputs = self.model(**model_args)

                    logits = outputs.logits

                    # Apply temperature scaling
                    logits = self._apply_temperature_scaling(logits)

                    if self.cp_size > 1:
                        seq_index_tensor = (
                            DTensor.from_local(
                                seq_index,
                                device_mesh=self.cp_mesh,
                                placements=[Shard(1)],
                            )
                            .full_tensor()
                            .squeeze(0)
                        )

                        input_ids_dtensor = DTensor.from_local(
                            input_ids,
                            device_mesh=self.cp_mesh,
                            placements=[Shard(sequence_dim)],
                        )

                        if isinstance(logits, DTensor):
                            # Must be tp sharded
                            assert (
                                logits.device_mesh.ndim == 1
                                and logits.device_mesh.mesh_dim_names[0] == "tp"
                            ), "logits must be tp sharded"

                            # CP is implicitly sharded on the seq dim, so we need to redistribute to the tp dim
                            logits = DTensor.from_local(
                                logits.to_local(),
                                device_mesh=self.device_mesh[("cp", "tp")],
                                placements=[Shard(sequence_dim), Shard(-1)],
                            )
                        else:
                            logits = DTensor.from_local(
                                logits,
                                device_mesh=self.device_mesh[("cp", "tp")],
                                placements=[Shard(sequence_dim), Shard(-1)],
                            )

                        token_logprobs = get_logprobs_from_vocab_parallel_logits(
                            logits,
                            input_ids_dtensor,
                            seq_index_tensor,
                            chunk_size=logprob_chunk_size,
                        )

                        assert token_logprobs.shape[1] == seq_len - 1
                    else:
                        if isinstance(logits, DTensor):
                            token_logprobs = get_logprobs_from_vocab_parallel_logits(
                                logits,
                                input_ids,
                                chunk_size=logprob_chunk_size,
                            )
                        else:
                            if logprob_chunk_size is not None:
                                logits_seq_len = int(logits.shape[1])
                                num_chunks = (
                                    logits_seq_len + logprob_chunk_size - 1
                                ) // logprob_chunk_size
                                chunked_log_probs = []
                                for chunk_idx in range(num_chunks):
                                    chunk_start = chunk_idx * logprob_chunk_size
                                    chunk_end = min(
                                        logits_seq_len,
                                        (chunk_idx + 1) * logprob_chunk_size,
                                    )
                                    chunk_logits = logits[
                                        :, chunk_start:chunk_end, :
                                    ].to(torch.float32)
                                    log_probs = torch.nn.functional.log_softmax(
                                        chunk_logits, dim=-1
                                    )
                                    chunked_log_probs.append(log_probs)
                                log_probs = torch.cat(chunked_log_probs, dim=1)
                                del chunked_log_probs
                            else:
                                logits = logits.to(torch.float32)
                                log_probs = torch.nn.functional.log_softmax(
                                    logits, dim=-1
                                )
                            # Extract logprobs for each token in the sequence by gathering the logprob
                            # corresponding to the next token at each position
                            # Input shapes:
                            #   log_probs: [batch_size, sequence_length, vocab_size] - logits for each position
                            #   token_ids: [batch_size, sequence_length] - actual tokens
                            # Output shape: [batch_size, sequence_length] - logprob of each token given previous
                            # We get logprob of token[t+1] from logits[t], prepending 0 to maintain sequence length
                            next_tokens = input_ids[:, 1:]
                            log_probs = log_probs[:, :-1]
                            token_logprobs = log_probs.gather(
                                dim=-1, index=next_tokens.unsqueeze(-1)
                            ).squeeze(-1)
                            del log_probs

                del outputs, logits

                token_logprobs = torch.cat(
                    [torch.zeros_like(token_logprobs[:, :1]), token_logprobs], dim=1
                )

                # skip keeping the logprobs for the dummy batches
                if batch_idx >= iterator_len:
                    continue

                if not self.enable_seq_packing:
                    # Apply mask to zero out padding tokens logprobs
                    token_logprobs = token_logprobs * attention_mask
                else:
                    # For packed sequences, unpack logprobs
                    unpacked_logprobs = torch.zeros(
                        (batch_size, seq_dim_size),
                        dtype=token_logprobs.dtype,
                        device=token_logprobs.device,
                    )
                    cu_seqlens = flash_attn_kwargs.cu_seqlens_q
                    for i in range(batch_size):
                        start = cu_seqlens[i].item() + 1
                        end = cu_seqlens[i + 1].item()
                        seq_len_actual = input_lengths[i].item()
                        unpacked_logprobs[i, 1:seq_len_actual] = token_logprobs[
                            0, start:end
                        ]
                    token_logprobs = unpacked_logprobs

                all_log_probs.append(token_logprobs)

        # Concatenate all batches
        return_data = BatchedDataDict[LogprobOutputSpec]()

        all_log_probs_padded = []
        for lp in all_log_probs:
            padding_needed = seq_dim_size - lp.shape[1]
            if padding_needed > 0:
                lp = torch.nn.functional.pad(
                    lp, (0, padding_needed), mode="constant", value=0.0
                )
            all_log_probs_padded.append(lp)
        return_data["logprobs"] = torch.cat(all_log_probs_padded, dim=0).cpu()

        return return_data

    @wrap_with_nvtx_name("dtensor_policy_worker/get_topk_logits")
    def get_topk_logits(
        self,
        data: BatchedDataDict[Any],
        k: int,
        micro_batch_size: Optional[int] = None,
    ) -> BatchedDataDict[Any]:
        """Return per-position top-k logits and global indices.

        Notes:
        - Operates on logits[:, :-1, :] so that positions align with next-token targets.
        - If logits are TP-sharded DTensor, performs distributed global top-k across TP.
        - Supports context parallelism with proper CP gather.
        - Otherwise, computes local top-k on full-vocab tensor.
        """
<<<<<<< HEAD
<<<<<<< HEAD
       
=======
>>>>>>> origin/feat-distillation

        topk_batch_size = (
            micro_batch_size if micro_batch_size is not None else self.cfg["logprob_batch_size"]
        )
        #logprob_chunk_size = self.cfg.get("logprob_chunk_size", None)
=======
        topk_batch_size = (
            micro_batch_size
            if micro_batch_size is not None
            else self.cfg["logprob_batch_size"]
        )
        # logprob_chunk_size = self.cfg.get("logprob_chunk_size", None)
>>>>>>> 73331de6

        sequence_dim = 1
        seq_dim_size = data.get("input_ids").shape[sequence_dim]

<<<<<<< HEAD
<<<<<<< HEAD
        self.model.eval()
=======
>>>>>>> origin/feat-distillation
=======
>>>>>>> 73331de6
        out_topk_vals = []
        out_topk_idx = []
        self.model.eval()

        with unshard_fsdp2_model(self.model), torch.no_grad():
            data.to("cuda")
            dummy_iterator = iter([])
            if self.cfg["dynamic_batching"]["enabled"]:
                # dynamic batching support (no CP/packed)
                mb_iterator = data.make_microbatch_iterator_with_dynamic_shapes()
                iterator_len = data.get_microbatch_iterator_dynamic_shapes_len()
            elif self.enable_seq_packing:
                mb_iterator = data.make_microbatch_iterator_for_packable_sequences()
                iterator_len, max_seqlen = (
                    data.get_microbatch_iterator_for_packable_sequences_len()
                )
                max_batch_ct = torch.tensor([iterator_len], device="cuda")
                torch.distributed.all_reduce(
                    max_batch_ct, op=torch.distributed.ReduceOp.MAX
                )

                # Sequence packing can end up with unevenly distributed batch counts across DP ranks.
                # We add dummy batches to the end of the iterator to make the batch counts equal.
                dummy_batch_ct = int(max_batch_ct.item() - iterator_len)
                dummy_iterator = data.make_microbatch_iterator_for_packable_sequences()
                dummy_iterator = itertools.islice(
                    itertools.cycle(dummy_iterator), dummy_batch_ct
                )
            else:
                mb_iterator = data.make_microbatch_iterator(topk_batch_size)
                iterator_len = data.size // topk_batch_size
<<<<<<< HEAD
<<<<<<< HEAD

=======
>>>>>>> origin/feat-distillation
                
            for batch_idx, lp_batch in enumerate(
                itertools.chain(mb_iterator, dummy_iterator)
                ):
=======

            for batch_idx, lp_batch in enumerate(
                itertools.chain(mb_iterator, dummy_iterator)
            ):
>>>>>>> 73331de6
                input_ids = lp_batch.get("input_ids").cuda()
                input_lengths = lp_batch.get("input_lengths")
                vlm_kwargs = lp_batch.get_multimodal_dict(
                    as_tensors=True, device=input_ids.device
                )
                batch_size, seq_len = input_ids.shape
<<<<<<< HEAD
                
                # Store original shapes for unpacking later
                original_batch_size = batch_size
                original_seq_len = seq_len
                
=======

                # Store original shapes for unpacking later
                original_batch_size = batch_size
                original_seq_len = seq_len

>>>>>>> 73331de6
                if self.enable_seq_packing:
                    assert len(vlm_kwargs) == 0, (
                        "multimodal kwargs are not supported for sequence packing"
                    )
                    input_ids, position_ids, _ = pack_sequences(
                        input_ids=input_ids,
                        input_lengths=input_lengths,
                        packed_sequence_size=[
                            batch_size
                        ],  # flash attention 2 expects flattened input
                        padding_value=self.tokenizer.eos_token_id,
                        return_attention_mask=False,
                    )
                    seq_len = input_ids.shape[1]
                    attention_mask = None
                    flash_attn_kwargs = get_flash_attention_kwargs(
                        input_lengths=input_lengths,
                    )
                else:
                    # Build attention mask (right-padded inputs)
                    attention_mask = torch.zeros(
                        (batch_size, seq_len), dtype=torch.long, device=input_ids.device
                    )
                    for i, length in enumerate(input_lengths):
<<<<<<< HEAD
                        attention_mask[i, : length] = 1

                    position_ids = torch.arange(seq_len, device=input_ids.device).repeat(batch_size, 1)
=======
                        attention_mask[i, :length] = 1

                    position_ids = torch.arange(
                        seq_len, device=input_ids.device
                    ).repeat(batch_size, 1)
>>>>>>> 73331de6
                    flash_attn_kwargs = {}

                with torch.autocast(device_type="cuda", dtype=self.dtype):
                    attention_mask_input_all_ones = torch.ones(
                        (batch_size, seq_len), dtype=torch.long, device=input_ids.device
                    )

                # if there are multimodal kwargs, we don't need to add position_ids (computed internally)
                if len(vlm_kwargs) > 0:
                    position_ids = None

                context_parallel_ctx = None
                if self.cp_size > 1:
                    assert len(vlm_kwargs) == 0, (
                        "multimodal kwargs are not supported for context parallel"
                    )
                    seq_index = torch.arange(seq_len, device=input_ids.device).repeat(
                        1, 1
                    )
                    cp_buffers = [input_ids, position_ids, seq_index]

                    # Create context parallel context
                    context_parallel_ctx = self.create_context_parallel_ctx(
                        cp_mesh=self.cp_mesh,
                        cp_buffers=cp_buffers,
                        cp_seq_dims=[sequence_dim] * len(cp_buffers),
                        cp_no_restore_buffers=set(cp_buffers),
                    )

                with DTensorPolicyWorker.train_context(context_parallel_ctx):
                    with torch.autocast(device_type="cuda", dtype=self.dtype):
                        model_args = dict(
                            input_ids=input_ids,
                            attention_mask=attention_mask_input_all_ones,
                            position_ids=position_ids,
                            use_cache=False,
                            flash_attn_kwargs=flash_attn_kwargs,
                            **vlm_kwargs,
                        )
                        if len(vlm_kwargs) > 0:
                            del model_args["flash_attn_kwargs"]
<<<<<<< HEAD
                        
=======

>>>>>>> 73331de6
                        outputs = self.model(**model_args)

                    logits = outputs.logits  # [B, S, V] or DTensor sharded on V
                    # IMPORTANT: do not apply generation temperature scaling here for teacher top-k

                    if self.cp_size > 1:
                        seq_index_tensor = (
                            DTensor.from_local(
                                seq_index,
                                device_mesh=self.cp_mesh,
                                placements=[Shard(1)],
                            )
                            .full_tensor()
                            .squeeze(0)
                        )

                        if isinstance(logits, DTensor):
                            # Must be tp sharded
                            assert (
                                logits.device_mesh.ndim == 1
                                and logits.device_mesh.mesh_dim_names[0] == "tp"
                            ), "logits must be tp sharded"

                            # CP is implicitly sharded on the seq dim, so we need to redistribute to the tp dim
                            logits = DTensor.from_local(
                                logits.to_local(),
                                device_mesh=self.device_mesh[("cp", "tp")],
                                placements=[Shard(sequence_dim), Shard(-1)],
                            )
                        else:
                            logits = DTensor.from_local(
                                logits,
                                device_mesh=self.device_mesh[("cp", "tp")],
                                placements=[Shard(sequence_dim), Shard(-1)],
                            )
<<<<<<< HEAD
 
                        # deal with TP first
                        local_logits = logits.to_local()  # [B, S_cp, V_tp]
                        
=======

                        # deal with TP first
                        local_logits = logits.to_local()  # [B, S_cp, V_tp]

>>>>>>> 73331de6
                        tp_group = self.tp_mesh.get_group()
                        tp_rank = torch.distributed.get_rank(tp_group)
                        V_local = int(local_logits.shape[-1])
                        vocab_start_index = tp_rank * V_local
                        vocab_end_index = (tp_rank + 1) * V_local
<<<<<<< HEAD
                        
=======

>>>>>>> 73331de6
                        vals, idx = distributed_vocab_topk(
                            local_logits,
                            k=k,
                            tp_group=tp_group,
                            vocab_start_index=vocab_start_index,
                            vocab_end_index=vocab_end_index,
                        )
                        # [B, S_cp, k]

                        cp_group = self.cp_mesh.get_group()
<<<<<<< HEAD
                        
=======

>>>>>>> 73331de6
                        vals = allgather_cp_sharded_tensor(
                            vals, cp_group, seq_dim=sequence_dim
                        )
                        idx = allgather_cp_sharded_tensor(
                            idx, cp_group, seq_dim=sequence_dim
                        )
                        # [B, S, k]
                    else:
                        # Compute top-k over full sequence length (do not drop last position)
                        if isinstance(logits, DTensor):
                            local_logits = logits.to_local()  # [B, S, V_local]
                            tp_group = self.tp_mesh.get_group()
                            tp_rank = torch.distributed.get_rank(tp_group)
                            V_local = int(local_logits.shape[-1])
                            vocab_start_index = tp_rank * V_local
                            vocab_end_index = (tp_rank + 1) * V_local

                            vals, idx = distributed_vocab_topk(
                                local_logits[:, :, :],
                                k=k,
                                tp_group=tp_group,
                                vocab_start_index=vocab_start_index,
                                vocab_end_index=vocab_end_index,
                            )
                        else:
                            full_logits = logits.to(torch.float32)
                            vals, idx = torch.topk(full_logits[:, :, :], k=k, dim=-1)

                # Handle sequence packing unpacking
                if self.enable_seq_packing:
                    # Unpack top-k results from packed format back to original batch format
                    # vals: [1, packed_seq_len, k] -> [original_batch_size, original_seq_len, k]
                    # idx: [1, packed_seq_len, k] -> [original_batch_size, original_seq_len, k]
<<<<<<< HEAD
                    
=======

>>>>>>> 73331de6
                    # Create tensors to store unpacked results
                    unpacked_vals = torch.zeros(
                        (original_batch_size, original_seq_len, k),
                        dtype=vals.dtype,
                        device=vals.device,
                    )
                    unpacked_idx = torch.zeros(
                        (original_batch_size, original_seq_len, k),
                        dtype=idx.dtype,
                        device=idx.device,
                    )
<<<<<<< HEAD
                    
                    # Get cumulative sequence lengths for unpacking
                    cu_seqlens = flash_attn_kwargs.cu_seqlens_q
                    
=======

                    # Get cumulative sequence lengths for unpacking
                    cu_seqlens = flash_attn_kwargs.cu_seqlens_q

>>>>>>> 73331de6
                    for i in range(original_batch_size):
                        start = cu_seqlens[i].item()
                        end = cu_seqlens[i + 1].item()
                        seq_len_actual = input_lengths[i].item()
<<<<<<< HEAD
                        
=======

>>>>>>> 73331de6
                        # Extract the corresponding portion from packed results
                        # Note: vals and idx are [1, packed_seq_len, k] due to packing
                        unpacked_vals[i, :seq_len_actual, :] = vals[0, start:end, :]
                        unpacked_idx[i, :seq_len_actual, :] = idx[0, start:end, :]
<<<<<<< HEAD
                    
                    # Replace with unpacked results
                    vals = unpacked_vals
                    idx = unpacked_idx
                    
=======

                    # Replace with unpacked results
                    vals = unpacked_vals
                    idx = unpacked_idx

>>>>>>> 73331de6
                    # Update batch_size and seq_len for consistency
                    batch_size = original_batch_size
                    seq_len = original_seq_len

                # Handle sequence packing unpacking
                if self.enable_seq_packing:
                    # Unpack top-k results from packed format back to original batch format
                    # vals: [1, packed_seq_len, k] -> [original_batch_size, original_seq_len, k]
                    # idx: [1, packed_seq_len, k] -> [original_batch_size, original_seq_len, k]
<<<<<<< HEAD
                    
=======

>>>>>>> 73331de6
                    # Create tensors to store unpacked results
                    unpacked_vals = torch.zeros(
                        (original_batch_size, original_seq_len, k),
                        dtype=vals.dtype,
                        device=vals.device,
                    )
                    unpacked_idx = torch.zeros(
                        (original_batch_size, original_seq_len, k),
                        dtype=idx.dtype,
                        device=idx.device,
                    )
<<<<<<< HEAD
                    
                    # Get cumulative sequence lengths for unpacking
                    cu_seqlens = flash_attn_kwargs.cu_seqlens_q
                    
=======

                    # Get cumulative sequence lengths for unpacking
                    cu_seqlens = flash_attn_kwargs.cu_seqlens_q

>>>>>>> 73331de6
                    for i in range(original_batch_size):
                        start = cu_seqlens[i].item()
                        end = cu_seqlens[i + 1].item()
                        seq_len_actual = input_lengths[i].item()
<<<<<<< HEAD
                        
=======

>>>>>>> 73331de6
                        # Extract the corresponding portion from packed results
                        # Note: vals and idx are [1, packed_seq_len, k] due to packing
                        unpacked_vals[i, :seq_len_actual, :] = vals[0, start:end, :]
                        unpacked_idx[i, :seq_len_actual, :] = idx[0, start:end, :]
<<<<<<< HEAD
                    
                    # Replace with unpacked results
                    vals = unpacked_vals
                    idx = unpacked_idx
                    
=======

                    # Replace with unpacked results
                    vals = unpacked_vals
                    idx = unpacked_idx

>>>>>>> 73331de6
                    # Update batch_size and seq_len for consistency
                    batch_size = original_batch_size
                    seq_len = original_seq_len

                # Keep only real sequence tokens (mask padded positions)
                # We keep shapes [B, S-1, k]; caller can handle masking downstream if needed.
                out_topk_vals.append(vals.cpu())
                out_topk_idx.append(idx.cpu())

        ret = BatchedDataDict[Any]()
        # Pad each micro-batch result on sequence dim to common length (S), similar to get_logprobs
        all_topk_vals_padded = []
        all_topk_idx_padded = []
        target_seq_len = seq_dim_size
        for vals, idx in zip(out_topk_vals, out_topk_idx):
            pad_needed = target_seq_len - vals.shape[1]
            if pad_needed > 0:
                # pad along sequence dimension (second dim): (last_dim_pad_left, last_dim_pad_right, seq_pad_left, seq_pad_right, batch_pad_left, batch_pad_right)
<<<<<<< HEAD
                vals = torch.nn.functional.pad(vals, (0, 0, 0, pad_needed, 0, 0), mode="constant", value=0.0)
                idx = torch.nn.functional.pad(idx, (0, 0, 0, pad_needed, 0, 0), mode="constant", value=0)
=======
                vals = torch.nn.functional.pad(
                    vals, (0, 0, 0, pad_needed, 0, 0), mode="constant", value=0.0
                )
                idx = torch.nn.functional.pad(
                    idx, (0, 0, 0, pad_needed, 0, 0), mode="constant", value=0
                )
>>>>>>> 73331de6
            all_topk_vals_padded.append(vals)
            all_topk_idx_padded.append(idx)

        ret["topk_logits"] = (
<<<<<<< HEAD
            torch.cat(all_topk_vals_padded, dim=0) if len(all_topk_vals_padded) > 1 else all_topk_vals_padded[0]
        ).cpu()
        ret["topk_indices"] = (
            torch.cat(all_topk_idx_padded, dim=0) if len(all_topk_idx_padded) > 1 else all_topk_idx_padded[0]
=======
            torch.cat(all_topk_vals_padded, dim=0)
            if len(all_topk_vals_padded) > 1
            else all_topk_vals_padded[0]
        ).cpu()
        ret["topk_indices"] = (
            torch.cat(all_topk_idx_padded, dim=0)
            if len(all_topk_idx_padded) > 1
            else all_topk_idx_padded[0]
>>>>>>> 73331de6
        ).cpu()
        return ret

    @contextmanager
    def use_reference_model(self) -> Generator[None, None, None]:
        """Context manager that temporarily swaps the reference model and active model.

        On entry: Moves model to CPU, moves reference_model to CUDA. Swaps the references
        On exit: Restores original references and re-flips cuda/cpu
        """
        with torch.no_grad():
            try:
                # Save train model state_dict
                curr_state_dict = get_cpu_state_dict(
                    self.model.state_dict().items(), pin_memory=True
                )

                # Swap reference model state_dict to self.model
                for k, v in self.model.state_dict().items():
                    val = to_local_if_dtensor(v)
                    val.copy_(self.reference_model_state_dict[k])

                # - self.model is the original reference_model, now on CUDA
                # - curr_state_dict is the train model, now on CPU
                yield

            finally:
                # Restore train model state_dict
                for k, v in self.model.state_dict().items():
                    val = to_local_if_dtensor(v)
                    val.copy_(curr_state_dict[k])

    @wrap_with_nvtx_name("dtensor_policy_worker/get_reference_policy_logprobs")
    def get_reference_policy_logprobs(
        self, data: BatchedDataDict[Any], micro_batch_size: Optional[int] = None
    ) -> BatchedDataDict[ReferenceLogprobOutputSpec]:
        """Get the logprobs from the reference policy for a batch of data.

        Returns:
          a BatchedDataDict with key "reference_logprobs" and shape [batch_size, sequence_length].
          We use the convention that the logprob of the first token is 0 so that the sequence length is maintained.
          The logprob of input token i is specified at position i in the output logprobs tensor.
        """
        with self.use_reference_model():
            reference_logprobs = self.get_logprobs(data, micro_batch_size)

        return_data = BatchedDataDict[ReferenceLogprobOutputSpec]()
        return_data["reference_logprobs"] = reference_logprobs["logprobs"].cpu()
        return return_data

    def _add_noise_to_weights(self) -> None:
        """Add small Gaussian noise to the weights of the model. Note that this is used for testing purposes only."""
        noise_std = 0.01  # Standard deviation for the noise
        for p in self.model.parameters():
            if p.requires_grad:
                noise = torch.randn_like(p.data) * noise_std
                p.data.add_(noise)  # Add noise in-place
        torch.cuda.synchronize()

    def return_state_dict(self):
        return self.model.state_dict()

    def return_model_config(self) -> dict[str, Any]:
        """Return the model configuration as a dictionary.

        Returns:
            dict: Model configuration dictionary
        """
        return self.model.config

    def report_device_id(self) -> str:
        """Report the UUID of the current CUDA device using NVML.

        Returns:
            str: UUID of the device in the format "GPU-xxxxx"
        """
        from nemo_rl.utils.nvml import get_device_uuid

        # Get current device index from torch
        device_idx = torch.cuda.current_device()
        # Get device UUID using NVML
        return get_device_uuid(device_idx)

    @torch.no_grad()
    def prepare_refit_info(self) -> Optional[dict[str, Any]]:
        state_dict = self.model.state_dict()

        if self.is_generation_colocated:
            # Collect info for streaming multiple tensors
            self.refit_param_info = []
            for name, tensor in state_dict.items():
                # dtensor's numel will return complete tensor instead of only local tensor
                size_in_bytes = tensor.element_size() * tensor.numel()
                self.refit_param_info.append((name, size_in_bytes))

        else:
            # Collect info for collective communication
            state_dict_info = {}
            for name, tensor in state_dict.items():
                state_dict_info[name] = (tensor.shape, self.dtype)

            return state_dict_info

    @torch.no_grad()
    def prepare_weights_for_ipc(self) -> tuple[list[tuple[str, int]], float]:
        """Prepare the weights for IPC.

        This function:
        - Prepares the state_dict of the model.
        - Collects the info for streaming multiple tensors.

        Returns:
            list: The list of parameters sizes.
            float: The total available memory in bytes.
        """
        from nemo_rl.utils.nvml import get_free_memory_bytes

        # Manually move model to cuda for cpu offload case
        if self.cpu_offload:
            self.model = self.move_to_cuda(self.model)

        # Get state_dict
        self._held_sharded_state_dict_reference: dict[str, torch.Tensor] = (
            self.model.state_dict()
        )

        # Collect current available memory for refit
        ## Get current device index from torch
        device_idx = torch.cuda.current_device()
        ## Get device free memory using NVML
        total_available_bytes = get_free_memory_bytes(device_idx)
        ## Use 80% of the free memory for safety
        memory_ratio = os.getenv("NRL_REFIT_BUFFER_MEMORY_RATIO", "0.8")
        total_available_bytes *= float(memory_ratio)

        return self.refit_param_info, total_available_bytes

    @torch.no_grad()
    @wrap_with_nvtx_name("dtensor_policy_worker/get_weights_ipc_handles")
    def get_weights_ipc_handles(self, keys: Iterable[str]) -> dict[str, Any]:
        assert self._held_sharded_state_dict_reference is not None, (
            "prepare_weights_for_ipc must be called before get_weights_ipc_handles"
        )

        # Clean up the held tensors to reduce peak memory
        if self._held_streamed_param_reference is not None:
            del self._held_streamed_param_reference
            self._held_streamed_param_reference = None

        converted_params = {}
        for key in keys:
            # Get full_tensor for dtensor (GPU > 1)
            tensor = self._held_sharded_state_dict_reference[key]
            if isinstance(tensor, DTensor):
                full_tensor = tensor.full_tensor()
            else:
                full_tensor = tensor
            # Convert parameters to the configured dtype
            converted_params[key] = full_tensor.to(self.dtype, non_blocking=True)

        # Temporary record the full tensor for cleanup
        # It is needed for cleanup the last full_tensor in the refit process
        self._held_streamed_param_reference = converted_params

        # Get device UUID for IPC
        device_uuid = self.report_device_id()
        # Create handles for the tensors
        all_handles = []
        for key, p in converted_params.items():
            handle = get_handle_from_tensor(p)
            all_handles.append((key, handle))

        # (pack_tensor_for_ipc: bool, handles: list)
        serialized = (False, all_handles)

        return {device_uuid: serialized}

    @torch.no_grad()
    def broadcast_weights_for_collective(self) -> None:
        """Broadcast the weights for collective communication."""
        # Manually move model to cuda for cpu offload case
        if self.cpu_offload:
            print(
                "[WARNING]: Unless you are lacking of memory, it is not recommended to enable cpu_offload when "
                "using non-colocated generation since it will have an extra onload and offload at refit stage."
            )
            self.model = self.move_to_cuda(self.model)

        # Broadcast the weights for collective communication
        for _, tensor in self.model.state_dict().items():
            if isinstance(tensor, DTensor):
                tensor = tensor.full_tensor()
            if self.rank == 0:
                tensor = tensor.to(self.dtype, non_blocking=True)
                self.model_update_group.broadcast(tensor.data, src=0)

        # Manually move model to cpu for cpu offload case
        # cpu offload needs model on CPU before model forward
        if self.cpu_offload:
            self.model = self.move_to_cpu(self.model)

    @wrap_with_nvtx_name("dtensor_policy_worker/prepare_for_lp_inference")
    def prepare_for_lp_inference(self) -> None:
        if not self.cpu_offload:
            self.move_to_cuda(self.model)
        else:
            self.model = self.move_buffer_to_device(self.model, "cuda")

        self.model.eval()
        self.offload_before_refit()

    @wrap_with_nvtx_name("dtensor_policy_worker/prepare_for_training")
    def prepare_for_training(self, *args, **kwargs) -> None:
        # onload models and optimizer state to cuda
        if not self.cpu_offload:
            self.move_to_cuda(self.model)
        else:
            # when cpu offload is enabled, the buffers do not get moved
            # to cuda automatically, so we need to do that manually
            self.model = self.move_buffer_to_device(self.model, "cuda")

        self.model.train()
        # Move optimizer state to CUDA if it exists
        if (
            hasattr(self, "optimizer")
            and self.optimizer is not None
            and not self.cpu_offload
        ):
            for state in self.optimizer.state.values():
                for k, v in state.items():
                    if isinstance(v, (DTensor, torch.Tensor)):
                        state[k] = v.to("cuda")

        torch.cuda.empty_cache()

    @torch.no_grad()
    @wrap_with_nvtx_name("dtensor_policy_worker/offload_before_refit")
    def offload_before_refit(self) -> None:
        """Offload the optimizer to the CPU."""
        torch.randn(1).cuda()  # wake up torch allocator
        if hasattr(self, "optimizer") and self.optimizer is not None:
            for state in self.optimizer.state.values():
                for k, v in state.items():
                    if isinstance(v, (DTensor, torch.Tensor)):
                        state[k] = v.to("cpu")

        gc.collect()
        torch.cuda.empty_cache()

    @torch.no_grad()
    @wrap_with_nvtx_name("dtensor_policy_worker/offload_after_refit")
    def offload_after_refit(self) -> None:
        # Offload as much as possible on the CPU
        self.model = self.move_to_cpu(self.model)
        self.model.eval()
        torch.randn(1).cuda()  # wake up torch allocator
        self.offload_before_refit()  # rerun the old offload function

        # Clean up the held tensors
        if self._held_sharded_state_dict_reference is not None:
            del self._held_sharded_state_dict_reference
            self._held_sharded_state_dict_reference = None
        if self._held_streamed_param_reference is not None:
            del self._held_streamed_param_reference
            self._held_streamed_param_reference = None

        gc.collect()
        torch.cuda.empty_cache()

        # Print memory stats after offloading
        allocated = torch.cuda.memory_allocated() / (1024**3)  # Convert to GB
        reserved = torch.cuda.memory_reserved() / (1024**3)  # Convert to GB
        print(
            f"GPU Memory after optimizer offload: {allocated:.2f}GB allocated, {reserved:.2f}GB reserved"
        )

    def move_to_device(self, model: nn.Module, device: str | torch.device) -> nn.Module:
        model = self.move_buffer_to_device(model, device)
        return model.to(device)

    def move_buffer_to_device(
        self, model: nn.Module, device: str | torch.device
    ) -> nn.Module:
        # FSDP modules do not move buffers to the device automatically
        for v in model.buffers():
            v.data = v.data.to(device)

        return model

    def move_to_cuda(self, model: torch.nn.Module) -> torch.nn.Module:
        model = self.move_to_device(model, "cuda")
        gc.collect()
        torch.cuda.empty_cache()
        return model

    def move_to_cpu(self, model: torch.nn.Module) -> torch.nn.Module:
        model = self.move_to_device(model, "cpu")
        gc.collect()
        torch.cuda.empty_cache()
        return model

    def save_checkpoint(
        self,
        weights_path: str,
        optimizer_path: Optional[str] = None,
        tokenizer_path: Optional[str] = None,
    ) -> None:
        """Save a checkpoint of the model.

        the optimizer states are saved only if `optimizer` and `optimizer_path` are provided.
        """
        save_checkpoint(
            model=self.model,
            weights_path=weights_path,
            optimizer=self.optimizer if optimizer_path else None,
            scheduler=self.scheduler if optimizer_path else None,
            optimizer_path=optimizer_path,
            tokenizer=self.tokenizer if tokenizer_path else None,
            tokenizer_path=tokenizer_path,
        )

    def load_checkpoint(
        self, weights_path: str, optimizer_path: Optional[str] = None
    ) -> None:
        """Load a checkpoint into the model."""
        load_checkpoint(
            model=self.model,
            weights_path=weights_path,
            optimizer=self.optimizer if optimizer_path else None,
            scheduler=self.scheduler if optimizer_path else None,
            optimizer_path=optimizer_path,
        )

    def shutdown(self) -> None:
        """Shutdown the policy."""

    def start_gpu_profiling(self) -> None:
        """Start GPU profiling."""
        torch.cuda.profiler.start()

    def stop_gpu_profiling(self) -> None:
        """Stop GPU profiling."""
        torch.cuda.profiler.stop()<|MERGE_RESOLUTION|>--- conflicted
+++ resolved
@@ -799,13 +799,9 @@
                             mb,
                             global_valid_seqs,
                             global_valid_toks,
-<<<<<<< HEAD
-                            context_parallel_group=self.cp_mesh.get_group() if self.cp_size > 1 else None,
-=======
                             context_parallel_group=self.cp_mesh.get_group()
                             if self.cp_size > 1
                             else None,
->>>>>>> 73331de6
                         )
                         del logits
 
@@ -1204,35 +1200,18 @@
         - Supports context parallelism with proper CP gather.
         - Otherwise, computes local top-k on full-vocab tensor.
         """
-<<<<<<< HEAD
-<<<<<<< HEAD
-       
-=======
->>>>>>> origin/feat-distillation
-
-        topk_batch_size = (
-            micro_batch_size if micro_batch_size is not None else self.cfg["logprob_batch_size"]
-        )
-        #logprob_chunk_size = self.cfg.get("logprob_chunk_size", None)
-=======
+
         topk_batch_size = (
             micro_batch_size
             if micro_batch_size is not None
             else self.cfg["logprob_batch_size"]
         )
         # logprob_chunk_size = self.cfg.get("logprob_chunk_size", None)
->>>>>>> 73331de6
 
         sequence_dim = 1
         seq_dim_size = data.get("input_ids").shape[sequence_dim]
 
-<<<<<<< HEAD
-<<<<<<< HEAD
-        self.model.eval()
-=======
->>>>>>> origin/feat-distillation
-=======
->>>>>>> 73331de6
+
         out_topk_vals = []
         out_topk_idx = []
         self.model.eval()
@@ -1264,40 +1243,23 @@
             else:
                 mb_iterator = data.make_microbatch_iterator(topk_batch_size)
                 iterator_len = data.size // topk_batch_size
-<<<<<<< HEAD
-<<<<<<< HEAD
-
-=======
->>>>>>> origin/feat-distillation
-                
-            for batch_idx, lp_batch in enumerate(
-                itertools.chain(mb_iterator, dummy_iterator)
-                ):
-=======
+
+
 
             for batch_idx, lp_batch in enumerate(
                 itertools.chain(mb_iterator, dummy_iterator)
             ):
->>>>>>> 73331de6
                 input_ids = lp_batch.get("input_ids").cuda()
                 input_lengths = lp_batch.get("input_lengths")
                 vlm_kwargs = lp_batch.get_multimodal_dict(
                     as_tensors=True, device=input_ids.device
                 )
                 batch_size, seq_len = input_ids.shape
-<<<<<<< HEAD
-                
+
                 # Store original shapes for unpacking later
                 original_batch_size = batch_size
                 original_seq_len = seq_len
-                
-=======
-
-                # Store original shapes for unpacking later
-                original_batch_size = batch_size
-                original_seq_len = seq_len
-
->>>>>>> 73331de6
+
                 if self.enable_seq_packing:
                     assert len(vlm_kwargs) == 0, (
                         "multimodal kwargs are not supported for sequence packing"
@@ -1322,17 +1284,12 @@
                         (batch_size, seq_len), dtype=torch.long, device=input_ids.device
                     )
                     for i, length in enumerate(input_lengths):
-<<<<<<< HEAD
-                        attention_mask[i, : length] = 1
-
-                    position_ids = torch.arange(seq_len, device=input_ids.device).repeat(batch_size, 1)
-=======
                         attention_mask[i, :length] = 1
 
                     position_ids = torch.arange(
                         seq_len, device=input_ids.device
                     ).repeat(batch_size, 1)
->>>>>>> 73331de6
+
                     flash_attn_kwargs = {}
 
                 with torch.autocast(device_type="cuda", dtype=self.dtype):
@@ -1374,11 +1331,7 @@
                         )
                         if len(vlm_kwargs) > 0:
                             del model_args["flash_attn_kwargs"]
-<<<<<<< HEAD
-                        
-=======
-
->>>>>>> 73331de6
+
                         outputs = self.model(**model_args)
 
                     logits = outputs.logits  # [B, S, V] or DTensor sharded on V
@@ -1414,27 +1367,16 @@
                                 device_mesh=self.device_mesh[("cp", "tp")],
                                 placements=[Shard(sequence_dim), Shard(-1)],
                             )
-<<<<<<< HEAD
- 
+
                         # deal with TP first
                         local_logits = logits.to_local()  # [B, S_cp, V_tp]
-                        
-=======
-
-                        # deal with TP first
-                        local_logits = logits.to_local()  # [B, S_cp, V_tp]
-
->>>>>>> 73331de6
+
                         tp_group = self.tp_mesh.get_group()
                         tp_rank = torch.distributed.get_rank(tp_group)
                         V_local = int(local_logits.shape[-1])
                         vocab_start_index = tp_rank * V_local
                         vocab_end_index = (tp_rank + 1) * V_local
-<<<<<<< HEAD
-                        
-=======
-
->>>>>>> 73331de6
+
                         vals, idx = distributed_vocab_topk(
                             local_logits,
                             k=k,
@@ -1445,11 +1387,7 @@
                         # [B, S_cp, k]
 
                         cp_group = self.cp_mesh.get_group()
-<<<<<<< HEAD
-                        
-=======
-
->>>>>>> 73331de6
+
                         vals = allgather_cp_sharded_tensor(
                             vals, cp_group, seq_dim=sequence_dim
                         )
@@ -1483,11 +1421,7 @@
                     # Unpack top-k results from packed format back to original batch format
                     # vals: [1, packed_seq_len, k] -> [original_batch_size, original_seq_len, k]
                     # idx: [1, packed_seq_len, k] -> [original_batch_size, original_seq_len, k]
-<<<<<<< HEAD
-                    
-=======
-
->>>>>>> 73331de6
+
                     # Create tensors to store unpacked results
                     unpacked_vals = torch.zeros(
                         (original_batch_size, original_seq_len, k),
@@ -1499,43 +1433,25 @@
                         dtype=idx.dtype,
                         device=idx.device,
                     )
-<<<<<<< HEAD
-                    
+
+
                     # Get cumulative sequence lengths for unpacking
                     cu_seqlens = flash_attn_kwargs.cu_seqlens_q
-                    
-=======
-
-                    # Get cumulative sequence lengths for unpacking
-                    cu_seqlens = flash_attn_kwargs.cu_seqlens_q
-
->>>>>>> 73331de6
+
                     for i in range(original_batch_size):
                         start = cu_seqlens[i].item()
                         end = cu_seqlens[i + 1].item()
                         seq_len_actual = input_lengths[i].item()
-<<<<<<< HEAD
-                        
-=======
-
->>>>>>> 73331de6
+
                         # Extract the corresponding portion from packed results
                         # Note: vals and idx are [1, packed_seq_len, k] due to packing
                         unpacked_vals[i, :seq_len_actual, :] = vals[0, start:end, :]
                         unpacked_idx[i, :seq_len_actual, :] = idx[0, start:end, :]
-<<<<<<< HEAD
-                    
+
                     # Replace with unpacked results
                     vals = unpacked_vals
                     idx = unpacked_idx
-                    
-=======
-
-                    # Replace with unpacked results
-                    vals = unpacked_vals
-                    idx = unpacked_idx
-
->>>>>>> 73331de6
+
                     # Update batch_size and seq_len for consistency
                     batch_size = original_batch_size
                     seq_len = original_seq_len
@@ -1545,11 +1461,7 @@
                     # Unpack top-k results from packed format back to original batch format
                     # vals: [1, packed_seq_len, k] -> [original_batch_size, original_seq_len, k]
                     # idx: [1, packed_seq_len, k] -> [original_batch_size, original_seq_len, k]
-<<<<<<< HEAD
-                    
-=======
-
->>>>>>> 73331de6
+
                     # Create tensors to store unpacked results
                     unpacked_vals = torch.zeros(
                         (original_batch_size, original_seq_len, k),
@@ -1561,43 +1473,24 @@
                         dtype=idx.dtype,
                         device=idx.device,
                     )
-<<<<<<< HEAD
-                    
+
                     # Get cumulative sequence lengths for unpacking
                     cu_seqlens = flash_attn_kwargs.cu_seqlens_q
-                    
-=======
-
-                    # Get cumulative sequence lengths for unpacking
-                    cu_seqlens = flash_attn_kwargs.cu_seqlens_q
-
->>>>>>> 73331de6
+
                     for i in range(original_batch_size):
                         start = cu_seqlens[i].item()
                         end = cu_seqlens[i + 1].item()
                         seq_len_actual = input_lengths[i].item()
-<<<<<<< HEAD
-                        
-=======
-
->>>>>>> 73331de6
+
                         # Extract the corresponding portion from packed results
                         # Note: vals and idx are [1, packed_seq_len, k] due to packing
                         unpacked_vals[i, :seq_len_actual, :] = vals[0, start:end, :]
                         unpacked_idx[i, :seq_len_actual, :] = idx[0, start:end, :]
-<<<<<<< HEAD
-                    
+
                     # Replace with unpacked results
                     vals = unpacked_vals
                     idx = unpacked_idx
-                    
-=======
-
-                    # Replace with unpacked results
-                    vals = unpacked_vals
-                    idx = unpacked_idx
-
->>>>>>> 73331de6
+
                     # Update batch_size and seq_len for consistency
                     batch_size = original_batch_size
                     seq_len = original_seq_len
@@ -1616,27 +1509,16 @@
             pad_needed = target_seq_len - vals.shape[1]
             if pad_needed > 0:
                 # pad along sequence dimension (second dim): (last_dim_pad_left, last_dim_pad_right, seq_pad_left, seq_pad_right, batch_pad_left, batch_pad_right)
-<<<<<<< HEAD
-                vals = torch.nn.functional.pad(vals, (0, 0, 0, pad_needed, 0, 0), mode="constant", value=0.0)
-                idx = torch.nn.functional.pad(idx, (0, 0, 0, pad_needed, 0, 0), mode="constant", value=0)
-=======
                 vals = torch.nn.functional.pad(
                     vals, (0, 0, 0, pad_needed, 0, 0), mode="constant", value=0.0
                 )
                 idx = torch.nn.functional.pad(
                     idx, (0, 0, 0, pad_needed, 0, 0), mode="constant", value=0
                 )
->>>>>>> 73331de6
             all_topk_vals_padded.append(vals)
             all_topk_idx_padded.append(idx)
 
         ret["topk_logits"] = (
-<<<<<<< HEAD
-            torch.cat(all_topk_vals_padded, dim=0) if len(all_topk_vals_padded) > 1 else all_topk_vals_padded[0]
-        ).cpu()
-        ret["topk_indices"] = (
-            torch.cat(all_topk_idx_padded, dim=0) if len(all_topk_idx_padded) > 1 else all_topk_idx_padded[0]
-=======
             torch.cat(all_topk_vals_padded, dim=0)
             if len(all_topk_vals_padded) > 1
             else all_topk_vals_padded[0]
@@ -1645,7 +1527,6 @@
             torch.cat(all_topk_idx_padded, dim=0)
             if len(all_topk_idx_padded) > 1
             else all_topk_idx_padded[0]
->>>>>>> 73331de6
         ).cpu()
         return ret
 
