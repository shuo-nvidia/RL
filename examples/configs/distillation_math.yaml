# Distillation Algorithm Configuration
distillation:
    num_prompts_per_step: 128
    num_generations_per_prompt: 1
    max_rollout_turns: 1 # for multi-turn rollouts. Math Environments just have 1 turn (answering the question)
    max_num_steps: 1000
    val_batch_size: 64
<<<<<<< HEAD
    val_period: 20
=======
    val_period: 10
>>>>>>> 5a8702e7
    val_at_start: false
    max_val_samples: 512
    topk_logits_k: 64
    seed: 42

loss_fn:
    temperature: 1.0
    alpha: 1.0
    kl_type: "mixed" # forward, reverse, mixed
    mixed_kl_weight: 0.5 # when kl_type is "mixed", this is the weight of the forward KL
    zero_outside_topk: false # if true, tp should be 1: zero out the teacher logits outside the top k when calculate forward KL loss

checkpointing:
    enabled: true
    checkpoint_dir: "checkpoints/distillation-${policy.model_name}"
    metric_name: "val_reward"
    higher_is_better: true
    keep_top_k: 3
    save_period: 10
    checkpoint_must_save_by: null

policy: &POLICY_BASE
    model_name: "Qwen/Qwen3-1.7B-Base"
    tokenizer:
        name: ${..model_name} ## specify if you'd like to use a tokenizer different from the model's default
    train_global_batch_size: 64
    train_micro_batch_size: 1
    generation_batch_size: 64
    logprob_batch_size: 1
<<<<<<< HEAD
    max_total_sequence_length: 8192
=======
    max_total_sequence_length: 16384
>>>>>>> 5a8702e7
    precision: "bfloat16"
    logprob_chunk_size: null

    dtensor_cfg: &DTENSOR_BASE
        enabled: true
        cpu_offload: False
        sequence_parallel: false
        activation_checkpointing: true
        tensor_parallel_size: 2
<<<<<<< HEAD
        context_parallel_size: 2
        custom_parallel_plan: null

    dynamic_batching:
        enabled: true
=======
        context_parallel_size: 1
        custom_parallel_plan: null

    dynamic_batching:
        enabled: False
>>>>>>> 5a8702e7
        train_mb_tokens: ${mul:${..max_total_sequence_length}, ${..train_micro_batch_size}}
        logprob_mb_tokens: ${mul:${..max_total_sequence_length}, ${..logprob_batch_size}}
        sequence_length_round: 64

    sequence_packing:
        enabled: True # TODO: still has bug with sequence packing
        train_mb_tokens: ${mul:${..max_total_sequence_length}, ${..train_micro_batch_size}}
        logprob_mb_tokens: ${mul:${..max_total_sequence_length}, ${..logprob_batch_size}}
        algorithm: "modified_first_fit_decreasing"
        sequence_length_round: 64

    max_grad_norm: 1.0
    # makes the training sequence length divisible by the tensor parallel size
    # this is useful for sequence parallel training
    # must be divisible by 2*cp
    make_sequence_length_divisible_by: ${mul:${mul:${.dtensor_cfg.tensor_parallel_size}, ${.dtensor_cfg.context_parallel_size}}, 2}
    optimizer:
        name: "torch.optim.AdamW"
        kwargs:
            lr: 2.0e-5
            weight_decay: 0.01
            betas: [0.9, 0.999]
            eps: 1e-8
            # when using Dtensor, we need to set foreach
            # and fused to False
            foreach: False
            fused: False

    megatron_cfg: # [TODO]
        enabled: false

    scheduler:
        - name: "torch.optim.lr_scheduler.LinearLR"
          kwargs:
              start_factor: 0.1
              end_factor: 1.0
              total_iters: 10
        - name: "torch.optim.lr_scheduler.ConstantLR"
          kwargs:
              factor: 1.0
              total_iters: 10000000000
        - milestones: [10]

    generation:
        backend: "vllm"
        max_new_tokens: ${..max_total_sequence_length} # refer to local policy/teacher config
        temperature: 1.0
        top_p: 1.0
        top_k: null
        stop_token_ids: null
        stop_strings: null
        vllm_cfg:
            async_engine: false
            precision: ${...precision}
            tensor_parallel_size: 1
            pipeline_parallel_size: 1
            gpu_memory_utilization: 0.6
            max_model_len: ${...max_total_sequence_length} # refer to local policy/teacher config
            enforce_eager: False
            use_deep_gemm: False
            num_last_layers_in_bf16: 0
            num_first_layers_in_bf16: 0
            distributed_executor_backend: null

        colocated:
            # true: generation shares training GPUs
            # false: uses dedicated generation resources
            enabled: true
            # only relevant when enabled is false
            resources:
                gpus_per_node: null # Decides num gpus to be dedicated to generation when there is one node in the cluster i.e cluster.num_nodes == 1
                num_nodes: null # Decides number of nodes to be dedicated to generation


teacher:
    <<: *POLICY_BASE
    model_name: "Qwen/Qwen3-4B"
    dtensor_cfg:
        <<: *DTENSOR_BASE
        context_parallel_size: 2 
        tensor_parallel_size: 4
    # generation_batch_size: 64
    # max_total_sequence_length: 8192

data:
    max_input_seq_length: ${policy.max_total_sequence_length} # upper bound, real truncation occurs at vllm.max_model_len
    prompt_file: "examples/prompts/cot.txt"
    system_prompt_file: null
    dataset_name: "DeepScaler"
    shuffle: true

env:
    math:
        num_workers: 8

logger:
    log_dir: "logs/distillation"
    num_val_samples_to_print: 5
    wandb_enabled: true
    tensorboard_enabled: true
    mlflow_enabled: false
    monitor_gpus: true
    wandb:
        project: "nemo-distillation"
        name: "distillation-${data.dataset_name}-${teacher.model_name}-${policy.model_name}-${loss_fn.kl_type}-${distillation.topk_logits_k}"
        entity: null
    tensorboard:
        log_dir: "tb_logs-distillation-${data.dataset_name}"
    mlflow:
        experiment_name: "distillation-dev"
        run_name: "distillation-math-cl-logger"
    gpu_monitoring:
        collection_interval: 10
        flush_interval: 10

cluster:
    gpus_per_node: 8
    num_nodes: 1<|MERGE_RESOLUTION|>--- conflicted
+++ resolved
@@ -5,11 +5,7 @@
     max_rollout_turns: 1 # for multi-turn rollouts. Math Environments just have 1 turn (answering the question)
     max_num_steps: 1000
     val_batch_size: 64
-<<<<<<< HEAD
     val_period: 20
-=======
-    val_period: 10
->>>>>>> 5a8702e7
     val_at_start: false
     max_val_samples: 512
     topk_logits_k: 64
@@ -39,11 +35,7 @@
     train_micro_batch_size: 1
     generation_batch_size: 64
     logprob_batch_size: 1
-<<<<<<< HEAD
     max_total_sequence_length: 8192
-=======
-    max_total_sequence_length: 16384
->>>>>>> 5a8702e7
     precision: "bfloat16"
     logprob_chunk_size: null
 
@@ -53,19 +45,11 @@
         sequence_parallel: false
         activation_checkpointing: true
         tensor_parallel_size: 2
-<<<<<<< HEAD
         context_parallel_size: 2
         custom_parallel_plan: null
 
     dynamic_batching:
         enabled: true
-=======
-        context_parallel_size: 1
-        custom_parallel_plan: null
-
-    dynamic_batching:
-        enabled: False
->>>>>>> 5a8702e7
         train_mb_tokens: ${mul:${..max_total_sequence_length}, ${..train_micro_batch_size}}
         logprob_mb_tokens: ${mul:${..max_total_sequence_length}, ${..logprob_batch_size}}
         sequence_length_round: 64
